--- conflicted
+++ resolved
@@ -129,19 +129,11 @@
     def _parse_timestamp(self, timestamp_str: str) -> datetime:
         """Parse an ISO timestamp string into a timezone-aware datetime."""
         try:
-<<<<<<< HEAD
             # Support timestamps that end with 'Z' for UTC designator
             ts = timestamp_str.replace("Z", "+00:00")
             dt = datetime.fromisoformat(ts)
             
             # If it's already timezone-aware, return it
-=======
-            # Handle ``Z`` suffix by converting to ``+00:00`` for ``fromisoformat``
-            ts = timestamp_str.replace("Z", "+00:00")
-            dt = datetime.fromisoformat(ts)
-
-            # If timestamp already has timezone info, return as-is
->>>>>>> 21afa48e
             if dt.tzinfo is not None:
                 return dt
 
