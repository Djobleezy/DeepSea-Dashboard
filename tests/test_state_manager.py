--- conflicted
+++ resolved
@@ -226,8 +226,6 @@
     assert len(mgr.arrow_history["hashrate_60sec"]) <= MAX_HISTORY_ENTRIES
     assert len(mgr.metrics_log) <= MAX_HISTORY_ENTRIES
 
-
-<<<<<<< HEAD
 def test_hashrate_history_limit():
     mgr = StateManager()
     for i in range(MAX_HISTORY_ENTRIES + 10):
@@ -254,7 +252,7 @@
 
     assert isinstance(new_mgr.hashrate_history, deque)
     assert new_mgr.hashrate_history.maxlen == MAX_HISTORY_ENTRIES
-=======
+
 def test_metrics_log_snapshot_omits_history(monkeypatch):
     """metrics_log should not store arrow_history or history fields."""
     mgr = StateManager()
@@ -266,4 +264,3 @@
     latest = mgr.metrics_log[-1]["metrics"]
     assert "arrow_history" not in latest
     assert "history" not in latest
->>>>>>> 2df829d1
