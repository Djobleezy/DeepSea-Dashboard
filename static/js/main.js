"use strict";

/**
 * ArrowIndicator - A clean implementation for managing metric value change indicators
 * 
 * This module provides a simple, self-contained system for managing arrow indicators
 * that show whether metric values have increased, decreased, or remained stable
 * between refreshes.
 */
class ArrowIndicator {
    constructor() {
        this.previousMetrics = {};
        this.arrowStates = {};
        this.changeThreshold = 0.00001;
        this.debug = false;

        // Load saved state immediately
        this.loadFromStorage();

        // DOM ready handling
        if (document.readyState === 'loading') {
            document.addEventListener('DOMContentLoaded', () => this.initializeDOM());
        } else {
            setTimeout(() => this.initializeDOM(), 100);
        }

        // Handle tab visibility changes
        document.addEventListener("visibilitychange", () => {
            if (!document.hidden) {
                this.loadFromStorage();
                this.forceApplyArrows();
            }
        });

        // Handle storage changes for cross-tab sync
        window.addEventListener('storage', this.handleStorageEvent.bind(this));
    }

    initializeDOM() {
        // First attempt to apply arrows
        this.forceApplyArrows();

        // Set up a detection system to find indicator elements
        this.detectIndicatorElements();
    }

    detectIndicatorElements() {
        // Scan the DOM for all elements that match our indicator pattern
        const indicatorElements = {};

        // Look for elements with IDs starting with "indicator_"
        const elements = document.querySelectorAll('[id^="indicator_"]');
        elements.forEach(element => {
            const key = element.id.replace('indicator_', '');
            indicatorElements[key] = element;
        });

        // Apply arrows to the found elements
        this.applyArrowsToFoundElements(indicatorElements);

        // Set up a MutationObserver to catch dynamically added elements
        this.setupMutationObserver();

        // Schedule additional attempts with increasing delays
        [500, 1000, 2000].forEach(delay => {
            setTimeout(() => this.forceApplyArrows(), delay);
        });
    }

    setupMutationObserver() {
        // Watch for changes to the DOM that might add indicator elements
        const observer = new MutationObserver(mutations => {
            let newElementsFound = false;

            mutations.forEach(mutation => {
                if (mutation.type === 'childList' && mutation.addedNodes.length) {
                    mutation.addedNodes.forEach(node => {
                        if (node.nodeType === 1) { // Element node
                            // Check the node itself
                            if (node.id && node.id.startsWith('indicator_')) {
                                newElementsFound = true;
                            }

                            // Check children of the node
                            const childIndicators = node.querySelectorAll('[id^="indicator_"]');
                            if (childIndicators.length) {
                                newElementsFound = true;
                            }
                        }
                    });
                }
            });

            if (newElementsFound) {
                this.forceApplyArrows();
            }
        });

        // Start observing
        observer.observe(document.body, {
            childList: true,
            subtree: true
        });
    }

    forceApplyArrows() {
        let applied = 0;
        let missing = 0;

        // Apply arrows to all indicators we know about
        Object.keys(this.arrowStates).forEach(key => {
            const element = document.getElementById(`indicator_${key}`);
            if (element) {
                // Double-check if the element is visible
                const arrowValue = this.arrowStates[key] || "";

                // Use direct DOM manipulation instead of innerHTML for better reliability
                if (arrowValue) {
                    // Clear existing content
                    while (element.firstChild) {
                        element.removeChild(element.firstChild);
                    }

                    // Create the new icon element
                    const tmpDiv = document.createElement('div');
                    tmpDiv.innerHTML = arrowValue;
                    const iconElement = tmpDiv.firstChild;

                    // Make the arrow more visible
                    if (iconElement) {
                        element.appendChild(iconElement);

                        // Force the arrow to be visible
                        iconElement.style.display = "inline-block";
                    }
                }

                applied++;
            } else {
                missing++;
            }
        });

        return applied;
    }

    applyArrowsToFoundElements(elements) {
        let applied = 0;

        Object.keys(elements).forEach(key => {
            if (this.arrowStates[key]) {
                const element = elements[key];
                element.innerHTML = this.arrowStates[key];
                applied++;
            }
        });
    }

    updateIndicators(newMetrics, forceReset = false) {
        if (!newMetrics) return this.arrowStates;

        // Define metrics that should have indicators
        const metricKeys = [
            "pool_total_hashrate", "hashrate_24hr", "hashrate_3hr", "hashrate_10min",
            "hashrate_60sec", "block_number", "btc_price", "network_hashrate",
            "difficulty", "daily_revenue", "daily_power_cost", "daily_profit_usd",
            "monthly_profit_usd", "daily_mined_sats", "monthly_mined_sats", "unpaid_earnings",
            "estimated_earnings_per_day_sats", "estimated_earnings_next_block_sats",
            "estimated_rewards_in_window_sats", "workers_hashing"
        ];

        // Clear all arrows if requested
        if (forceReset) {
            metricKeys.forEach(key => {
                this.arrowStates[key] = "";
            });
        }

        // Current theme affects arrow colors
        const theme = getCurrentTheme();
        const upArrowColor = THEME.SHARED.GREEN;
        const downArrowColor = THEME.SHARED.RED;

        // Get normalized values and compare with previous metrics
        for (const key of metricKeys) {
            if (newMetrics[key] === undefined) continue;

            const newValue = this.getNormalizedValue(newMetrics, key);
            if (newValue === null) continue;

            if (this.previousMetrics[key] !== undefined) {
                const prevValue = this.previousMetrics[key];

                if (newValue > prevValue * (1 + this.changeThreshold)) {
                    this.arrowStates[key] = "<i class='arrow chevron fa-solid fa-angle-double-up bounce-up' style='color: green; display: inline-block !important;'></i>";
                }
                else if (newValue < prevValue * (1 - this.changeThreshold)) {
                    this.arrowStates[key] = "<i class='arrow chevron fa-solid fa-angle-double-down bounce-down' style='color: red; position: relative; top: -2px; display: inline-block !important;'></i>";
                }
            }

            this.previousMetrics[key] = newValue;
        }

        // Apply arrows to DOM
        this.forceApplyArrows();

        // Save to localStorage for persistence
        this.saveToStorage();

        return this.arrowStates;
    }

    // Get a normalized value for a metric to ensure consistent comparisons
    getNormalizedValue(metrics, key) {
        const value = parseFloat(metrics[key]);
        if (isNaN(value)) return null;

        // Special handling for hashrate values to normalize units
        if (key.includes('hashrate')) {
            const unit = metrics[key + '_unit'] || 'th/s';
            return this.normalizeHashrate(value, unit);
        }

        return value;
    }

    // Normalize hashrate to a common unit (TH/s)
    normalizeHashrate(value, unit) {
        // Use the enhanced global normalizeHashrate function
        return window.normalizeHashrate(value, unit);
    }

    // Save current state to localStorage
    saveToStorage() {
        try {
            // Save arrow states
            localStorage.setItem('dashboardArrows', JSON.stringify(this.arrowStates));

            // Save previous metrics for comparison after page reload
            localStorage.setItem('dashboardPreviousMetrics', JSON.stringify(this.previousMetrics));
        } catch (e) {
            console.error("Error saving arrow indicators to localStorage:", e);
        }
    }

    // Load state from localStorage
    loadFromStorage() {
        try {
            // Load arrow states
            const savedArrows = localStorage.getItem('dashboardArrows');
            if (savedArrows) {
                this.arrowStates = JSON.parse(savedArrows);
            }

            // Load previous metrics
            const savedMetrics = localStorage.getItem('dashboardPreviousMetrics');
            if (savedMetrics) {
                this.previousMetrics = JSON.parse(savedMetrics);
            }
        } catch (e) {
            console.error("Error loading arrow indicators from localStorage:", e);
            // On error, reset to defaults
            this.arrowStates = {};
            this.previousMetrics = {};
        }
    }

    // Handle storage events for cross-tab synchronization
    handleStorageEvent(event) {
        if (event.key === 'dashboardArrows') {
            try {
                const newArrows = JSON.parse(event.newValue);
                this.arrowStates = newArrows;
                this.forceApplyArrows();
            } catch (e) {
                console.error("Error handling storage event:", e);
            }
        }
    }

    // Reset for new refresh cycle
    prepareForRefresh() {
        Object.keys(this.arrowStates).forEach(key => {
            this.arrowStates[key] = "";
        });
        this.forceApplyArrows();
    }

    // Clear all indicators
    clearAll() {
        this.arrowStates = {};
        this.previousMetrics = {};
        this.forceApplyArrows();
        this.saveToStorage();
    }
}

// Create the singleton instance
const arrowIndicator = new ArrowIndicator();

// Global timezone configuration
let dashboardTimezone = 'America/Los_Angeles'; // Default
window.dashboardTimezone = dashboardTimezone; // Make it globally accessible

// Hashrate thresholds
let lowHashrateThresholdTHS = 3.0;
let highHashrateThresholdTHS = 20.0;
window.lowHashrateThresholdTHS = lowHashrateThresholdTHS;
window.highHashrateThresholdTHS = highHashrateThresholdTHS;

// Fetch the configured timezone when the page loads
function fetchTimezoneConfig() {
    fetch('/api/timezone')
        .then(response => response.json())
        .then(data => {
            if (data && data.timezone) {
                dashboardTimezone = data.timezone;
                window.dashboardTimezone = dashboardTimezone; // Make it globally accessible
                console.log(`Using configured timezone: ${dashboardTimezone}`);
            }
        })
        .catch(error => console.error('Error fetching timezone config:', error));
}

function fetchHashrateThresholds() {
    fetch('/api/config')
        .then(response => response.json())
        .then(cfg => {
            if (cfg.low_hashrate_threshold_ths !== undefined) {
                lowHashrateThresholdTHS = parseFloat(cfg.low_hashrate_threshold_ths);
                window.lowHashrateThresholdTHS = lowHashrateThresholdTHS;
            }
            if (cfg.high_hashrate_threshold_ths !== undefined) {
                highHashrateThresholdTHS = parseFloat(cfg.high_hashrate_threshold_ths);
                window.highHashrateThresholdTHS = highHashrateThresholdTHS;
            }
        })
        .catch(err => console.error('Error fetching hashrate thresholds:', err));
}

// Call this on page load
document.addEventListener('DOMContentLoaded', () => {
    fetchTimezoneConfig();
    fetchHashrateThresholds();
});

// Global variables
let previousMetrics = {};
let latestMetrics = null;
let initialLoad = true;
let trendData = [];
let trendLabels = [];
let trendChart = null;
// Stored block annotations as ISO timestamp strings
let blockAnnotations = [];
let connectionRetryCount = 0;
let maxRetryCount = 10;
let reconnectionDelay = 1000; // Start with 1 second
let pingInterval = null;
let lastPingTime = Date.now();
let connectionLostTimeout = null;

// Add this to the top of main.js with other global variables
let lastPayoutTracking = {
    lastUnpaidEarnings: null,
    payoutHistory: [],
    avgDays: null
};

// Server time variables for uptime calculation
let serverTimeOffset = 0;
let serverStartTime = null;

// Track block timing for network block intervals
let lastBlockNumber = null;
let lastBlockTime = null;
let blockTimerInterval = null;

// Restore last block timer info from localStorage so the timer persists
try {
    const storedTime = localStorage.getItem('dashboardLastBlockTime');
    if (storedTime) {
        const parsedTime = parseInt(storedTime, 10);
        if (!isNaN(parsedTime)) {
            lastBlockTime = parsedTime;
        }
    }

    const storedNumber = localStorage.getItem('dashboardLastBlockNumber');
    if (storedNumber) {
        const parsedNumber = parseInt(storedNumber, 10);
        if (!isNaN(parsedNumber)) {
            lastBlockNumber = parsedNumber;
        }
    }
} catch (e) {
    console.error('Error loading block timer from localStorage:', e);
}

// Register local annotation plugin if available
if (window.simpleAnnotationPlugin) {
    Chart.register(window.simpleAnnotationPlugin);
}

function parseOldLabel(label, tz) {
    const now = Date.now();
    const dayMs = 24 * 60 * 60 * 1000;
    const offset = new Date(new Date().toLocaleString('en-US', { timeZone: tz })).getTime() - now;
    const parts = label.split(':');
    if (parts.length < 2) return null;
    const hour = parseInt(parts[0], 10);
    const minute = parseInt(parts[1], 10);
    if (isNaN(hour) || isNaN(minute)) return null;
    const base = new Date();
    base.setHours(hour, minute, 0, 0);
    let ts = base.getTime() - offset;
    const diff = ts - now;
    if (diff > 12 * 60 * 60 * 1000) ts -= dayMs;
    else if (diff < -12 * 60 * 60 * 1000) ts += dayMs;
    return new Date(ts).toISOString();
}

function pruneBlockAnnotations(minutes = 180, maxEntries = 100) {
    const tz = window.dashboardTimezone || DEFAULT_TIMEZONE;
    const cutoff = Date.now() - minutes * 60 * 1000;

    try {
        blockAnnotations = blockAnnotations
            .map(ts => {
                if (typeof ts === 'string' && ts.match(/^\d{1,2}:\d{2}$/)) {
                    return parseOldLabel(ts, tz);
                }
                return ts;
            })
            .filter(ts => {
                const time = new Date(ts).getTime();
                return !isNaN(time) && time >= cutoff;
            });

        if (maxEntries && blockAnnotations.length > maxEntries) {
            blockAnnotations.splice(0, blockAnnotations.length - maxEntries);
        }
    } catch (e) {
        console.error('Error pruning block annotations', e);
        blockAnnotations = [];
    }
}

function clearBlockAnnotations() {
    blockAnnotations = [];
    try {
        localStorage.removeItem('blockAnnotations');
    } catch (e) {
        console.error('Error clearing block annotations', e);
    }
    if (trendChart) {
        updateBlockAnnotations(trendChart);
        trendChart.update('none');
    }
}

window.clearBlockAnnotations = clearBlockAnnotations;

function loadBlockAnnotations(minutes = 180, maxEntries = 100) {
    const tz = window.dashboardTimezone || DEFAULT_TIMEZONE;
    const formatter = new Intl.DateTimeFormat('en-US', {
        timeZone: tz,
        hour: '2-digit',
        minute: '2-digit',
        hour12: true
    });

    // Compute cutoff based on requested minutes
    const cutoff = Date.now() - minutes * 60 * 1000;

    try {
        const stored = localStorage.getItem('blockAnnotations');
            if (stored) {
                const parsed = JSON.parse(stored);
                if (Array.isArray(parsed)) {
                    blockAnnotations = parsed.map(item => {
                        if (typeof item === 'string' && item.match(/^\d{1,2}:\d{2}$/)) {
                            return parseOldLabel(item, tz);
                        }
                        return item;
                    });
                }
            }
    } catch (e) {
        console.error('Error loading block annotations', e);
        blockAnnotations = [];
    }

    pruneBlockAnnotations(minutes, maxEntries);

    // Fetch past block events from the server and merge with stored annotations
    fetch(`/api/block-events?minutes=${minutes}`)
        .then(resp => resp.json())
        .then(data => {
            if (data && Array.isArray(data.events)) {
                data.events.forEach(ev => {
                    try {
                        const d = new Date(ev.timestamp);
                        if (d.getTime() < cutoff) return;
                        const iso = d.toISOString();
                        if (!blockAnnotations.includes(iso)) {
                            blockAnnotations.push(iso);
                        }
                    } catch (err) {
                        console.error('Error processing block event', err);
                    }
                });
                saveBlockAnnotations();
                if (trendChart) {
                    updateBlockAnnotations(trendChart);
                    trendChart.update('none');
                }
            }
        })
        .catch(err => console.error('Error fetching block events', err));
}

// --- Block timer helpers ---
function formatDuration(seconds) {
    if (seconds < 0) {
        seconds = 0;
    }
    const m = Math.floor(seconds / 60);
    const s = seconds % 60;
    return `${m}m ${s.toString().padStart(2, '0')}s`;
}

function getBlockTimerClass(seconds) {
    if (seconds < 8 * 60) {
        return 'very-lucky';
    } else if (seconds < 10 * 60) {
        return 'lucky';
    } else if (seconds <= 12 * 60) {
        return 'normal-luck';
    }
    return 'unlucky';
}

function updateBlockTimerValue() {
    if (!lastBlockTime) {
        return;
    }
    const elapsed = Math.floor((Date.now() - lastBlockTime) / 1000);
    const timerEl = document.getElementById('block_timer');
    if (timerEl) {
        timerEl.textContent = formatDuration(elapsed);
        timerEl.className = 'metric-value metric-divider-value ' + getBlockTimerClass(elapsed);
    }
}

function saveBlockAnnotations(minutes = 180, maxEntries = 100) {
    pruneBlockAnnotations(minutes, maxEntries);
    try {
        localStorage.setItem('blockAnnotations', JSON.stringify(blockAnnotations));
    } catch (e) {
        console.error('Error saving block annotations', e);
    }
}

function updateBlockAnnotations(chart) {
    if (!chart || !chart.options) return;
    if (!chart.options.plugins) chart.options.plugins = {};
    if (!chart.options.plugins.annotation) chart.options.plugins.annotation = { annotations: {} };

    let anns = chart.options.plugins.annotation.annotations;
    if (!anns) {
        anns = {};
        chart.options.plugins.annotation.annotations = anns;
    }

    Object.keys(anns).forEach(key => {
        if (key.startsWith('blockEvent')) delete anns[key];
    });

    const theme = getCurrentTheme();
    const tz = window.dashboardTimezone || DEFAULT_TIMEZONE;
    const formatter = new Intl.DateTimeFormat('en-US', {
        timeZone: tz,
        hour: '2-digit',
        minute: '2-digit',
        hour12: true
    });

    const validLabels = chart.data && Array.isArray(chart.data.labels)
        ? new Set(chart.data.labels)
        : new Set();
    let idx = 0;
    blockAnnotations.forEach(ts => {
        const label = formatter.format(new Date(ts)).replace(/\s[AP]M$/i, '');
        if (!validLabels.has(label)) return;
        anns['blockEvent' + idx] = {
            type: 'line',
            xMin: label,
            xMax: label,
            borderColor: theme.CHART.BLOCK_EVENT,
            borderWidth: 2,
            borderDash: [4, 2],
            label: {
                enabled: true,
                content: label,
                backgroundColor: 'rgba(0,0,0,0.8)',
                color: theme.CHART.BLOCK_EVENT,
                font: {
                    family: "'VT323', monospace",
                    size: 16,
                    weight: 'bold'
                },
                padding: { top: 4, bottom: 4, left: 8, right: 8 },
                borderRadius: 0,
                position: 'start'
            }
        };
        idx++;
    });
}

// Hashrate Normalization Utilities
// Enhanced normalizeHashrate function with better error handling for units
/**
 * Normalizes hashrate values to TH/s (terahashes per second) for consistent comparison
 * @param {number|string} value - The hashrate value to normalize
 * @param {string} unit - The unit of the provided hashrate (e.g., 'ph/s', 'th/s', 'gh/s')
 * @param {boolean} [debug=false] - Whether to output detailed debugging information
 * @returns {number} - The normalized hashrate value in TH/s
 */
function normalizeHashrate(value, unit, debug = false) {
    // Handle null, undefined, empty strings or non-numeric values
    if (value === null || value === undefined || value === '' || isNaN(parseFloat(value))) {
        if (debug) console.warn(`Invalid hashrate value: ${value}`);
        return 0;
    }

    // Convert to number and handle scientific notation (e.g., "1.23e+5")
    value = parseFloat(value);

    // Standardize unit handling with a lookup table
    const unit_normalized = (unit || 'th/s').toLowerCase().trim();

    // Store original values for logging
    const originalValue = value;
    const originalUnit = unit;

    // Lookup table for conversion factors (all relative to TH/s)
    const unitConversions = {
        // Zettahash (ZH/s) - 1 ZH/s = 1,000,000,000 TH/s
        'zh/s': 1000000000,
        'z/s': 1000000000,
        'z': 1000000000,
        'zettahash': 1000000000,
        'zettahash/s': 1000000000,
        'zetta': 1000000000,

        // Exahash (EH/s) - 1 EH/s = 1,000,000 TH/s
        'eh/s': 1000000,
        'e/s': 1000000,
        'e': 1000000,
        'exahash': 1000000,
        'exahash/s': 1000000,
        'exa': 1000000,

        // Petahash (PH/s) - 1 PH/s = 1,000 TH/s
        'ph/s': 1000,
        'p/s': 1000,
        'p': 1000,
        'petahash': 1000,
        'petahash/s': 1000,
        'peta': 1000,

        // Terahash (TH/s) - Base unit
        'th/s': 1,
        't/s': 1,
        't': 1,
        'terahash': 1,
        'terahash/s': 1,
        'tera': 1,

        // Gigahash (GH/s) - 1 TH/s = 1,000 GH/s
        'gh/s': 1 / 1000,
        'g/s': 1 / 1000,
        'g': 1 / 1000,
        'gigahash': 1 / 1000,
        'gigahash/s': 1 / 1000,
        'giga': 1 / 1000,

        // Megahash (MH/s) - 1 TH/s = 1,000,000 MH/s
        'mh/s': 1 / 1000000,
        'm/s': 1 / 1000000,
        'm': 1 / 1000000,
        'megahash': 1 / 1000000,
        'megahash/s': 1 / 1000000,
        'mega': 1 / 1000000,

        // Kilohash (KH/s) - 1 TH/s = 1,000,000,000 KH/s
        'kh/s': 1 / 1000000000,
        'k/s': 1 / 1000000000,
        'k': 1 / 1000000000,
        'kilohash': 1 / 1000000000,
        'kilohash/s': 1 / 1000000000,
        'kilo': 1 / 1000000000,

        // Hash (H/s) - 1 TH/s = 1,000,000,000,000 H/s
        'h/s': 1 / 1000000000000,
        'h': 1 / 1000000000000,
        'hash': 1 / 1000000000000,
        'hash/s': 1 / 1000000000000
    };

    let conversionFactor = null;
    let matchedUnit = null;

    // Direct lookup for exact matches
    if (unitConversions.hasOwnProperty(unit_normalized)) {
        conversionFactor = unitConversions[unit_normalized];
        matchedUnit = unit_normalized;
    } else {
        // Fuzzy matching for non-exact matches
        for (const knownUnit in unitConversions) {
            if (unit_normalized.includes(knownUnit) || knownUnit.includes(unit_normalized)) {
                conversionFactor = unitConversions[knownUnit];
                matchedUnit = knownUnit;

                if (debug) {
                    console.log(`Fuzzy matching unit: "${unit}" → interpreted as "${knownUnit}" (conversion: ${unitConversions[knownUnit]})`);
                }
                break;
            }
        }
    }

    // Handle unknown units
    if (conversionFactor === null) {
        console.warn(`Unrecognized hashrate unit: "${unit}", assuming TH/s. Value: ${value}`);

        // Automatically detect and suggest the appropriate unit based on magnitude
        if (value > 1000) {
            console.warn(`NOTE: Value ${value} is quite large for TH/s. Could it be PH/s?`);
        } else if (value > 1000000) {
            console.warn(`NOTE: Value ${value} is extremely large for TH/s. Could it be EH/s?`);
        } else if (value < 0.001) {
            console.warn(`NOTE: Value ${value} is quite small for TH/s. Could it be GH/s or MH/s?`);
        }

        // Assume TH/s as fallback
        conversionFactor = 1;
        matchedUnit = 'th/s';
    }

    // Calculate normalized value
    const normalizedValue = value * conversionFactor;

    // Log abnormally large conversions for debugging
    if ((normalizedValue > 1000000 || normalizedValue < 0.000001) && normalizedValue !== 0) {
        console.log(`Large scale conversion detected: ${originalValue} ${originalUnit} → ${normalizedValue.toExponential(2)} TH/s`);
    }

    // Extra debugging for very large values to help track the Redis storage issue
    if (debug && originalValue > 900000 && matchedUnit === 'th/s') {
        console.group('High Hashrate Debug Info');
        console.log(`Original: ${originalValue} ${originalUnit}`);
        console.log(`Normalized: ${normalizedValue} TH/s`);
        console.log(`Should be displayed as: ${(normalizedValue / 1000).toFixed(2)} PH/s`);
        console.log('Call stack:', new Error().stack);
        console.groupEnd();
    }

    return normalizedValue;
}

// ===== Chart Data Points Control =====
let chartPoints = 180; // Default to 180 points

function updateChartPointsButtons() {
    document.getElementById('btn-30').classList.toggle('active', chartPoints === 30);
    document.getElementById('btn-60').classList.toggle('active', chartPoints === 60);
    document.getElementById('btn-180').classList.toggle('active', chartPoints === 180);
}

function setChartPoints(points) {
    if (points === chartPoints) return;
    chartPoints = points;
    updateChartPointsButtons();
    // Reload block annotations for the new time range
    loadBlockAnnotations(chartPoints);

    updateChartWithNormalizedData(trendChart, latestMetrics);

    try {
        localStorage.setItem('chartPointsPreference', points.toString());
    } catch (e) {
        console.error("Error storing chart points preference", e);
    }

    // No need to reconnect SSE when toggling chart view
    // The current metrics already contain all history points
    // and updateChartWithNormalizedData will re-render the chart
}

function showLoadingOverlay(elementId) {
    const element = document.getElementById(elementId);
    if (!element) return;

    // Remove existing overlay if any
    let overlay = document.getElementById('loadingOverlay');
    if (overlay) overlay.remove();

    // Create loading overlay
    overlay = document.createElement('div');
    overlay.id = 'loadingOverlay';
    overlay.style.position = 'absolute';
    overlay.style.top = '0';
    overlay.style.left = '0';
    overlay.style.width = '100%';
    overlay.style.height = '100%';
    overlay.style.backgroundColor = 'rgba(0, 0, 0, 0.5)';
    overlay.style.display = 'flex';
    overlay.style.alignItems = 'center';
    overlay.style.justifyContent = 'center';
    overlay.style.zIndex = '10';
    overlay.style.borderRadius = '4px';

    // Add loading spinner
    const spinner = document.createElement('div');
    spinner.className = 'loading-spinner';
    overlay.appendChild(spinner);

    // Make parent position relative for absolute positioning
    const parent = element.parentElement;
    if (getComputedStyle(parent).position === 'static') {
        parent.style.position = 'relative';
    }

    // Add overlay to parent
    parent.appendChild(overlay);

    // Auto-hide after 2 seconds (failsafe)
    setTimeout(() => {
        const overlay = document.getElementById('loadingOverlay');
        if (overlay) overlay.remove();
    }, 2000);
}

// Helper function to format hashrate values for display
function formatHashrateForDisplay(value, unit) {
    if (isNaN(value) || value === null || value === undefined) return "N/A";

    // Always normalize to TH/s first if unit is provided
    let normalizedValue = unit ? normalizeHashrate(value, unit) : value;

    // Select appropriate unit based on magnitude
    if (normalizedValue >= 1000000) { // EH/s range
        return (normalizedValue / 1000000).toFixed(2) + ' EH/s';
    } else if (normalizedValue >= 1000) { // PH/s range
        return (normalizedValue / 1000).toFixed(2) + ' PH/s';
    } else if (normalizedValue >= 1) { // TH/s range
        return normalizedValue.toFixed(2) + ' TH/s';
    } else if (normalizedValue >= 0.001) { // GH/s range
        return (normalizedValue * 1000).toFixed(2) + ' GH/s';
    } else { // MH/s range or smaller
        return (normalizedValue * 1000000).toFixed(2) + ' MH/s';
    }
}

// Function to calculate block finding probability based on hashrate and network hashrate
function calculateBlockProbability(yourHashrate, yourHashrateUnit, networkHashrate) {
    // First normalize both hashrates to the same unit (TH/s)
    const normalizedYourHashrate = normalizeHashrate(yourHashrate, yourHashrateUnit);

    // Network hashrate is in EH/s, convert to TH/s (1 EH/s = 1,000,000 TH/s)
    const networkHashrateInTH = networkHashrate * 1000000;

    // Calculate probability as your_hashrate / network_hashrate
    const probability = normalizedYourHashrate / networkHashrateInTH;

    // Format the probability for display
    return formatProbability(probability);
}

// Format probability for display
function formatProbability(probability) {
    // Format as 1 in X chance (more intuitive for small probabilities)
    if (probability > 0) {
        const oneInX = Math.round(1 / probability);
        return `1 : ${numberWithCommas(oneInX)}`;
    } else {
        return "N/A";
    }
}

// Calculate theoretical time to find a block based on hashrate
function calculateBlockTime(yourHashrate, yourHashrateUnit, networkHashrate) {
    // First normalize both hashrates to the same unit (TH/s)
    const normalizedYourHashrate = normalizeHashrate(yourHashrate, yourHashrateUnit);

    // Make sure network hashrate is a valid number
    if (typeof networkHashrate !== 'number' || isNaN(networkHashrate) || networkHashrate <= 0) {
        console.error("Invalid network hashrate:", networkHashrate);
        return "N/A";
    }

    // Network hashrate is in EH/s, convert to TH/s (1 EH/s = 1,000,000 TH/s)
    const networkHashrateInTH = networkHashrate * 1000000;

    // Calculate the probability of finding a block per hash attempt
    const probability = normalizedYourHashrate / networkHashrateInTH;

    // Bitcoin produces a block every 10 minutes (600 seconds) on average
    const secondsToFindBlock = 600 / probability;

    // Log the calculation for debugging
    console.log(`Block time calculation using network hashrate: ${networkHashrate} EH/s`);
    console.log(`Your hashrate: ${yourHashrate} ${yourHashrateUnit} (normalized: ${normalizedYourHashrate} TH/s)`);
    console.log(`Probability: ${normalizedYourHashrate} / (${networkHashrate} * 1,000,000) = ${probability}`);
    console.log(`Time to find block: 600 seconds / ${probability} = ${secondsToFindBlock} seconds`);
    console.log(`Estimated time: ${secondsToFindBlock / 86400} days (${secondsToFindBlock / 86400 / 365.25} years)`);

    return formatTimeRemaining(secondsToFindBlock);
}

// Format time in seconds to a readable format (similar to est_time_to_payout)
function formatTimeRemaining(seconds) {
    if (!seconds || seconds <= 0 || !isFinite(seconds)) {
        return "N/A";
    }

    // Extremely large values (over 100 years) are not useful
    if (seconds > 3153600000) { // 100 years in seconds
        return "Never";
    }

    const minutes = seconds / 60;
    const hours = minutes / 60;
    const days = hours / 24;
    const months = days / 30.44; // Average month length
    const years = days / 365.25; // Account for leap years

    if (years >= 1) {
        // For very long timeframes, show years and months
        const remainingMonths = Math.floor((years - Math.floor(years)) * 12);
        if (remainingMonths > 0) {
            return `${Math.floor(years)} year${Math.floor(years) !== 1 ? 's' : ''}, ${remainingMonths} month${remainingMonths !== 1 ? 's' : ''}`;
        }
        return `${Math.floor(years)} year${Math.floor(years) !== 1 ? 's' : ''}`;
    } else if (months >= 1) {
        // For months, show months and days
        const remainingDays = Math.floor((months - Math.floor(months)) * 30.44);
        if (remainingDays > 0) {
            return `${Math.floor(months)} month${Math.floor(months) !== 1 ? 's' : ''}, ${remainingDays} day${remainingDays !== 1 ? 's' : ''}`;
        }
        return `${Math.floor(months)} month${Math.floor(months) !== 1 ? 's' : ''}`;
    } else if (days >= 1) {
        // For days, show days and hours
        const remainingHours = Math.floor((days - Math.floor(days)) * 24);
        if (remainingHours > 0) {
            return `${Math.floor(days)} day${Math.floor(days) !== 1 ? 's' : ''}, ${remainingHours} hour${remainingHours !== 1 ? 's' : ''}`;
        }
        return `${Math.floor(days)} day${Math.floor(days) !== 1 ? 's' : ''}`;
    } else if (hours >= 1) {
        // For hours, show hours and minutes
        const remainingMinutes = Math.floor((hours - Math.floor(hours)) * 60);
        if (remainingMinutes > 0) {
            return `${Math.floor(hours)} hour${Math.floor(hours) !== 1 ? 's' : ''}, ${remainingMinutes} minute${remainingMinutes !== 1 ? 's' : ''}`;
        }
        return `${Math.floor(hours)} hour${Math.floor(hours) !== 1 ? 's' : ''}`;
    } else {
        // For minutes, just show minutes
        return `${Math.ceil(minutes)} minute${Math.ceil(minutes) !== 1 ? 's' : ''}`;
    }
}

// Calculate pool luck as a percentage
function calculatePoolLuck(actualSats, estimatedSats) {
    if (!actualSats || !estimatedSats || estimatedSats === 0) {
        return null;
    }

    // Calculate luck as a percentage (actual/estimated * 100)
    const luck = (actualSats / estimatedSats) * 100;
    return luck;
}

// Format luck percentage for display with color coding
function formatLuckPercentage(luckPercentage) {
    if (luckPercentage === null) {
        return "N/A";
    }

    const formattedLuck = luckPercentage.toFixed(1) + "%";

    // Don't add classes here, just return the formatted value
    // The styling will be applied separately based on the value
    return formattedLuck;
}

function trackPayoutPerformance(data) {
    // Check if we have the necessary data
    if (!data || data.unpaid_earnings === undefined) {
        return;
    }

    const currentUnpaidEarnings = data.unpaid_earnings;
    const currentTime = new Date();

    // First-time initialization
    if (lastPayoutTracking.lastUnpaidEarnings === null) {
        lastPayoutTracking.lastUnpaidEarnings = currentUnpaidEarnings;
        return;
    }

    // Check if unpaid earnings decreased significantly (potential payout)
    if (currentUnpaidEarnings < lastPayoutTracking.lastUnpaidEarnings * 0.5) {
        console.log("Payout detected! Unpaid earnings decreased from",
            lastPayoutTracking.lastUnpaidEarnings, "to", currentUnpaidEarnings);

        const actualPayoutTime = data.last_block_time ? new Date(data.last_block_time) : currentTime;

        const payoutRecord = {
            timestamp: actualPayoutTime,
            amountBTC: (lastPayoutTracking.lastUnpaidEarnings - currentUnpaidEarnings).toFixed(8),
            verified: false,
            status: 'pending',
            lightningId: ''
        };

        lastPayoutTracking.payoutHistory.unshift(payoutRecord);
        if (lastPayoutTracking.payoutHistory.length > 10) {
            lastPayoutTracking.payoutHistory.pop();
        }

        updateAvgDaysFromHistory();

        try {
            localStorage.setItem('payoutHistory', JSON.stringify(lastPayoutTracking.payoutHistory));
            fetch('/api/payout-history', {
                method: 'POST',
                headers: { 'Content-Type': 'application/json' },
                body: JSON.stringify({ record: payoutRecord })
            });
        } catch (e) {
            console.error("Error saving payout history to localStorage:", e);
        }

        displayPayoutComparison(payoutRecord);
    }

    lastPayoutTracking.lastUnpaidEarnings = currentUnpaidEarnings;
}


// Update the displayPayoutComparison function to use better formatting
function displayPayoutComparison(comparison) {

    // Update the UI with the latest payout comparison
    const payoutInfoCard = $("#payoutMiscCard .card-body");

    // Remove old comparison element if exists
    $("#payout-comparison").remove();

    // Skip displaying the line entirely when Matrix theme is active
    const useMatrix = localStorage.getItem('useMatrixTheme') === 'true';
    if (useMatrix) {
        return;
    }

    // Create a new comparison element
    const comparisonElement = $("<p id='payout-comparison'></p>");

    // Format date using the earnings.js style formatter
    const formattedDate = formatPayoutDate(comparison.timestamp);

    comparisonElement.html(`
        <strong>Last Payout:</strong>
        <span class="metric-note">${formattedDate} (${formatBTC(comparison.amountBTC)} BTC)</span>
    `);

    // Add to the payout card - insert after the Est. Time to Payout element
    $("#est_time_to_payout").parent().after(comparisonElement);

    // Also update the payout history display if it exists
    if ($("#payout-history-container").is(":visible")) {
        displayPayoutSummary();
    }
}

// Function to load payout history from localStorage
function loadPayoutHistory() {
    // Attempt to load from server first
    fetch('/api/payout-history')
        .then(res => res.json())
        .then(data => {
            if (data && Array.isArray(data.payout_history)) {
                lastPayoutTracking.payoutHistory = data.payout_history;
                localStorage.setItem('payoutHistory', JSON.stringify(lastPayoutTracking.payoutHistory));
                return;
            }
            loadLocalHistory();
        })
        .catch(() => {
            loadLocalHistory();
        });
}

function loadLocalHistory() {
    try {
        const savedHistory = localStorage.getItem('payoutHistory');
        if (savedHistory) {
            lastPayoutTracking.payoutHistory = JSON.parse(savedHistory);
        }
    } catch (e) {
        console.error("Error loading payout history from localStorage:", e);
    }
}

// Update the init function to add the summary display
function initPayoutTracking() {
    loadPayoutHistory();

    // Add a button to view payout history with theme-aware styling
    const theme = getCurrentTheme();
    const useMatrix = localStorage.getItem('useMatrixTheme') === 'true';
    const isDeepSea = localStorage.getItem('useDeepSeaTheme') === 'true' && !useMatrix;

    // Create button with theme-aware text color
    const viewHistoryButton = $("<button>", {
        id: "view-payout-history",
        text: "VIEW LAST PAYOUT",
        click: togglePayoutHistoryDisplay,
        class: "btn btn-sm mt-2 d-block",
        style: `
            background-color: ${theme.PRIMARY};
            color: ${isDeepSea ? 'white' : 'black'};
            border-radius: 0;
            font-style: bold;
        `
    });

    const viewHistoryWrapper = $("<p>", {
        id: "last-payout-btn-wrapper",
        class: "mt-2 mb-0"
    }).append(viewHistoryButton);

    $("#est_time_to_payout").parent().after(viewHistoryWrapper);

    // Create a container for the payout history (initially hidden)
    $("<div>", {
        id: "payout-history-container",
        style: "display: none; margin-top: 10px;"
    }).insertAfter(viewHistoryWrapper);

    // Update theme-change listener for the button with fixed colors for each theme
    $(document).on('themeChanged', function () {
        const updatedTheme = getCurrentTheme();
        const matrixActive = localStorage.getItem('useMatrixTheme') === 'true';
        const isDeepSeaActive = localStorage.getItem('useDeepSeaTheme') === 'true' && !matrixActive;

        $("#view-payout-history").css({
            'background-color': updatedTheme.PRIMARY,
            // Use black text for Matrix and Bitcoin themes
            'color': isDeepSeaActive ? 'white' : 'black'
        });
    });

    // Verify payouts against official records
    verifyPayoutsAgainstOfficial();

    // Schedule regular checks for new data
    setInterval(verifyPayoutsAgainstOfficial, 1 * 60 * 1000); // Check every 1 minutes
}

// Update toggle function to include only summary display
function togglePayoutHistoryDisplay() {
    const container = $("#payout-history-container");
    const button = $("#view-payout-history");

    if (container.is(":visible")) {
        container.slideUp();
        button.text("VIEW LAST PAYOUT");
    } else {
        // Clear the container first
        container.empty();

        // Display payout summary only - this now handles everything
        displayPayoutSummary();

        // Show the container and update button text
        container.slideDown();
        button.text("HIDE LAST PAYOUT");
    }
}

// Enhanced function to display complete payout summary information
function displayPayoutSummary() {
    // Get the container
    const container = $("#payout-history-container");

    // Get current theme for styling
    const theme = getCurrentTheme();

    // Clear the container first
    container.empty();

    // Create a base container for the summary
    const summaryElement = $(`
        <div id="payout-summary" class="mb-3 p-2">
            <h6 style="color:${theme.PRIMARY};margin-bottom:8px; font-weight: bold; font-size: 18px; text-align: center;">Last Payout Summary</h6>
            <div id="summary-content"></div>
        </div>
    `);

    // Prepare the content area
    const contentArea = summaryElement.find("#summary-content");

    // Check if we have any payout history
    if (!lastPayoutTracking.payoutHistory || lastPayoutTracking.payoutHistory.length === 0) {
        contentArea.html('<p class="text-muted">No payout history available yet.</p>');

        // Add to container
        container.append(summaryElement);
        return;
    }

    // Get the most recent payout (which is the first one in the array since it's sorted newest first)
    const lastPayout = lastPayoutTracking.payoutHistory[0];

    // If no payout found (shouldn't happen but just in case), show a message
    if (!lastPayout) {
        contentArea.html('<p class="text-muted">No payout information available.</p>');
        container.append(summaryElement);
        return;
    }

    // Format date for better display
    const payoutDate = formatPayoutDate(lastPayout.timestamp);

    // Format the BTC amount
    const btcAmount = formatBTC(lastPayout.amountBTC);

    // Format fiat value using current currency and exchange rate
    let fiatValueStr = "N/A";
    if (lastPayout.amountBTC !== undefined) {
        // Get current user currency and exchange rate from latestMetrics
        const currency = latestMetrics?.currency || 'USD';
        const exchangeRate = (latestMetrics?.exchange_rates && latestMetrics.exchange_rates[currency])
            ? latestMetrics.exchange_rates[currency]
            : 1.0;

        // Calculate fiat value using current BTC price
        const btcPrice = latestMetrics?.btc_price || 0;
        if (btcPrice > 0) {
            const fiatValue = parseFloat(lastPayout.amountBTC) * btcPrice;
            const symbol = getCurrencySymbol(currency);
            fiatValueStr = `${symbol}${numberWithCommas(fiatValue.toFixed(2))}`;
        }
        // Fallback to stored fiat value if available
        else if (lastPayout.fiat_value !== undefined && lastPayout.rate !== undefined) {
            const fiatValue = lastPayout.fiat_value;
            const symbol = getCurrencySymbol(currency);
            fiatValueStr = `${symbol}${numberWithCommas(fiatValue.toFixed(2))}`;
        }
    }


    // Format transaction status and link if available
    let statusDisplay = lastPayout.status || "pending";
    const statusClass = lastPayout.verified ? "text-success" : "text-warning";

    // Build HTML for the transaction links
    let txLink = '';
    if (lastPayout.officialId) {
        txLink += `
            <a href="https://mempool.guide/tx/${lastPayout.officialId}"
               target="_blank"
               class="btn btn-sm btn-secondary ms-2"
               style="font-size: 12px; width: 90px;"
               title="View transaction on mempool.guide">
                <i class="fa-solid fa-external-link-alt"></i> View TX
            </a>`;
    }

    if (lastPayout.lightningId) {
        txLink += `
            <a href="https://ocean.xyz/info/tx/lightning/${lastPayout.lightningId}"
               target="_blank"
               class="btn btn-sm btn-secondary ms-2"
               style="font-size: 12px; width: 90px;"
               title="View Lightning transaction">
                <i class="fa-solid fa-bolt"></i> LN TX
            </a>`;
    }

    // Update the inner content area of the summary with dashboard-consistent styling
    contentArea.html(`
        <div style="font-size: 14px;">
            <div style="display: flex; justify-content: center;">
                <div style="width: 100%; max-width: 200px;">
                    <p>
                        <strong>Date:</strong>
                        <span class="metric-value white">${payoutDate}</span>
                    </p>
                    <p>
                        <strong>Amount:</strong>
                        <span class="metric-value yellow">${btcAmount} BTC</span>
                    </p>
                    <p>
                        <strong>Fiat Value:</strong>
                        <span class="metric-value green">${fiatValueStr}</span>
                    </p>
                    <p>
                        <strong>Average Payout Interval:</strong>
                        <span class="metric-value yellow">${lastPayoutTracking.avgDays ? lastPayoutTracking.avgDays.toFixed(2) + ' days' : 'N/A'}</span>
                    </p>
                    <p>
                        <strong>Status:</strong>
                        <span class="metric-value ${lastPayout.verified ? 'green' : 'yellow'}">${statusDisplay}</span>
                        ${txLink}
                    </p>
                </div>
            </div>
        </div>
    `);

    // Add to container
    container.append(summaryElement);

    // Add view more link to the earnings page
    const viewMoreLink = $("<div class='text-center'></div>");
    const matrixActive = localStorage.getItem('useMatrixTheme') === 'true';
    const isDeepSea = localStorage.getItem('useDeepSeaTheme') === 'true' && !matrixActive;
    viewMoreLink.html(`
        <a href='/earnings' class='btn btn-sm' style='background-color:${theme.PRIMARY};color:${isDeepSea ? 'white' : 'black'};'>
            Complete Payout History
        </a>
    `);
    container.append(viewMoreLink);

    // Add CSS styling for the container
    $("<style>").text(`
    #payout-history-container {
        background-color: var(--bg-color);
        padding: 0.5rem;
        margin-top: 1rem;
        margin-bottom: 1rem;
        border: 1px solid var(--primary-color);
        box-shadow: 0 0 10px rgba(var(--primary-color-rgb), 0.2);
        position: relative;
    }

    #payout-history-container::after {
        content: '';
        position: absolute;
        top: 0;
        left: 0;
        right: 0;
        bottom: 0;
        background: repeating-linear-gradient(0deg, rgba(0, 0, 0, 0.1), rgba(0, 0, 0, 0.1) 1px, transparent 1px, transparent 2px);
        pointer-events: none;
        z-index: 1;
    }

    #payout-summary {
        position: relative;
        z-index: 1;
        margin-bottom: 0.75rem;
    }

    /* DeepSea specific styling for payout content */
    .deepsea-theme #payout-history-container {
        position: relative;
        z-index: 1;
    }

    /* Theme-specific styling for the "Complete Payout History" button */
    .deepsea-theme #payout-history-container .btn {
        color: white !important;
    }
    .bitcoin-theme #payout-history-container .btn, 
    html:not(.deepsea-theme) #payout-history-container .btn {
        color: black !important;
    }

    /* Make payout text respect the DeepSea overlay opacity */  
    .deepsea-theme #payout-history-container .metric-value {
        position: relative;
        z-index: 1;
        opacity: 0.85;
    }
    `).appendTo("head");
}

// Add these utility functions from earnings.js for better date formatting
function formatPayoutDate(timestamp) {
    // Use timezone-aware formatting consistent with earnings.js
    const timezone = window.dashboardTimezone || 'America/Los_Angeles';
    
    return new Date(timestamp).toLocaleString('en-US', {
        timeZone: timezone,
        year: 'numeric',
        month: 'short',
        day: 'numeric',
        hour: '2-digit',
        minute: '2-digit',
        hour12: true
    });
}

// Function to format BTC values consistently
function formatBTC(btcValue) {
    return parseFloat(btcValue).toFixed(8);
}

// Enhanced function to verify and enrich payout history with data from earnings
function verifyPayoutsAgainstOfficial() {
    // Fetch the official payment history from the earnings endpoint
    $.ajax({
        url: '/api/earnings',
        method: 'GET',
        success: function (data) {
            if (!data || !data.payments || !data.payments.length) return;

            // Store average days between payouts if available
            if (data.avg_days_between_payouts !== undefined && data.avg_days_between_payouts !== null) {
                lastPayoutTracking.avgDays = data.avg_days_between_payouts;
            }

            // Get official payment records - newest first
            const officialPayments = data.payments.sort((a, b) =>
                new Date(b.date) - new Date(a.date)
            );

            // Get our detected payouts
            const detectedPayouts = lastPayoutTracking.payoutHistory;

            // 1. First match detected payouts with official records
            detectedPayouts.forEach(detectedPayout => {
                const payoutDate = new Date(detectedPayout.timestamp);

                const matchingPayment = officialPayments.find(payment => {
                    const paymentDate = new Date(payment.date);
                    return Math.abs(paymentDate - payoutDate) < (2 * 60 * 60 * 1000) &&
                        Math.abs(parseFloat(payment.amount_btc) - parseFloat(detectedPayout.amountBTC)) < 0.00001;
                });

                if (matchingPayment) {
                    detectedPayout.verified = true;
                    detectedPayout.officialId = matchingPayment.txid || '';
                    detectedPayout.lightningId = matchingPayment.lightning_txid || '';
                    detectedPayout.status = matchingPayment.status || 'confirmed';

                    if (matchingPayment.rate) {
                        detectedPayout.rate = matchingPayment.rate;
                        detectedPayout.fiat_value = parseFloat(detectedPayout.amountBTC) * matchingPayment.rate;
                    }
                } else {
                    detectedPayout.verified = false;
                }
            });

            // 2. Add any official records that weren't detected
            // Find records from past 30 days that don't have matching detected payouts
            const thirtyDaysAgo = new Date();
            thirtyDaysAgo.setDate(thirtyDaysAgo.getDate() - 30);

            officialPayments.forEach(payment => {
                const paymentDate = new Date(payment.date);
                if (paymentDate < thirtyDaysAgo) return; // Skip older than 30 days

                // Check if we already have this payment in our detected list
                const exists = detectedPayouts.some(payout => {
                    if (payout.officialId && payment.txid) {
                        return payout.officialId === payment.txid;
                    }

                    const payoutDate = new Date(payout.timestamp);
                    return Math.abs(paymentDate - payoutDate) < (2 * 60 * 60 * 1000) &&
                        Math.abs(parseFloat(payment.amount_btc) - parseFloat(payout.amountBTC)) < 0.00001;
                });

                if (!exists) {
                    const syntheticPayout = {
                        timestamp: paymentDate,
                        amountBTC: payment.amount_btc,
                        verified: true,
                        officialId: payment.txid || '',
                        lightningId: payment.lightning_txid || '',
                        status: payment.status || 'confirmed',
                        officialRecordOnly: true
                    };

                    // Add exchange rate data if available
                    if (payment.rate) {
                        syntheticPayout.rate = payment.rate;
                        syntheticPayout.fiat_value = parseFloat(payment.amount_btc) * payment.rate;
                    }

                    // Add to our history
                    lastPayoutTracking.payoutHistory.push(syntheticPayout);
                }
            });

            // Sort the combined list by date (newest first)
            lastPayoutTracking.payoutHistory.sort((a, b) =>
                new Date(b.timestamp) - new Date(a.timestamp)
            );

            // Limit to most recent 30 entries to prevent unbounded growth
            if (lastPayoutTracking.payoutHistory.length > 30) {
                lastPayoutTracking.payoutHistory = lastPayoutTracking.payoutHistory.slice(0, 30);
            }

            // Update the display with enriched data if it's visible
            if ($("#payout-history-container").is(":visible")) {
                displayPayoutSummary();
            }

            // Save the updated history
            try {
                localStorage.setItem('payoutHistory', JSON.stringify(lastPayoutTracking.payoutHistory));
                fetch('/api/payout-history', {
                    method: 'POST',
                    headers: { 'Content-Type': 'application/json' },
                    body: JSON.stringify({ history: lastPayoutTracking.payoutHistory })
                });
            } catch (e) {
                console.error("Error saving enriched payout history to localStorage:", e);
            }
        },
        error: function (error) {
            console.error("Failed to fetch earnings data:", error);
        }
    });
}

// SSE Connection with Error Handling and Reconnection Logic
function setupEventSource() {
    console.log("Setting up EventSource connection...");

    if (window.eventSource) {
        console.log("Closing existing EventSource connection");
        window.eventSource.close();
        window.eventSource = null;
    }

    // Reload chart points preference in case the variable was reset
    try {
        const storedPreference = localStorage.getItem('chartPointsPreference');
        if (storedPreference) {
            const points = parseInt(storedPreference, 10);
            if ([30, 60, 180].includes(points)) {
                chartPoints = points;
            }
        }
    } catch (e) {
        console.error("Error loading chart points preference", e);
    }

    // Always use absolute URL with origin to ensure it works from any path
    const baseUrl = window.location.origin;
    // The server now always streams the full history so no points parameter is needed
    const streamUrl = `${baseUrl}/stream`;

    console.log('Setting up EventSource using shared history');

    // Clear any existing ping interval
    if (pingInterval) {
        clearInterval(pingInterval);
        pingInterval = null;
    }

    // Clear any connection lost timeout
    if (connectionLostTimeout) {
        clearTimeout(connectionLostTimeout);
        connectionLostTimeout = null;
    }

    try {
        const eventSource = new EventSource(streamUrl);

        eventSource.onopen = function (e) {
            console.log("EventSource connection opened successfully");
            connectionRetryCount = 0; // Reset retry count on successful connection
            reconnectionDelay = 1000; // Reset reconnection delay
            hideConnectionIssue();

            // Add this line to hide the loading overlay immediately when connected
            const overlay = document.getElementById('loadingOverlay');
            if (overlay) overlay.remove();

            // Start ping interval to detect dead connections
            lastPingTime = Date.now();
            pingInterval = setInterval(function () {
                const now = Date.now();
                if (now - lastPingTime > 60000) { // 60 seconds without data
                    console.warn("No data received for 60 seconds, reconnecting...");
                    showConnectionIssue("Connection stalled");
                    eventSource.close();
                    setupEventSource();
                }
            }, 30000); // Check every 30 seconds
        };

        eventSource.onmessage = function (e) {
            lastPingTime = Date.now(); // Update ping time on any message

            try {
                const data = JSON.parse(e.data);

                // Handle different message types
                if (data.type === "ping") {
                    // Update connection count if available
                    if (data.connections !== undefined) {
                        console.log(`Active connections: ${data.connections}`);
                    }
                    return;
                }

                if (data.type === "timeout_warning") {
                    console.log(`Connection timeout warning: ${data.remaining}s remaining`);
                    // If less than 30 seconds remaining, prepare for reconnection
                    if (data.remaining < 30) {
                        console.log("Preparing for reconnection due to upcoming timeout");
                    }
                    return;
                }

                if (data.type === "timeout") {
                    console.log("Connection timeout from server:", data.message);
                    eventSource.close();
                    // If reconnect flag is true, reconnect immediately
                    if (data.reconnect) {
                        console.log("Server requested reconnection");
                        setTimeout(setupEventSource, 500);
                    } else {
                        setupEventSource();
                    }
                    return;
                }

                if (data.error) {
                    console.error("Server reported error:", data.error);
                    showConnectionIssue(data.error);

                    // If retry time provided, use it, otherwise use default
                    const retryTime = data.retry || 5000;
                    setTimeout(function () {
                        manualRefresh();
                    }, retryTime);
                    return;
                }

                // Process regular data update
                latestMetrics = data;
                updateUI();
                hideConnectionIssue();

                // Notify BitcoinMinuteRefresh that we did a refresh
                BitcoinMinuteRefresh.notifyRefresh();
            } catch (err) {
                console.error("Error processing SSE data:", err);
                showConnectionIssue("Data processing error");
            }
        };

        eventSource.onerror = function (e) {
            console.error("SSE connection error", e);
            showConnectionIssue("Connection lost");

            eventSource.close();

            // Implement exponential backoff for reconnection
            connectionRetryCount++;

            if (connectionRetryCount > maxRetryCount) {
                console.log("Maximum retry attempts reached, switching to polling mode");
                if (pingInterval) {
                    clearInterval(pingInterval);
                    pingInterval = null;
                }

                // Switch to regular polling
                showConnectionIssue("Using polling mode");
                setInterval(manualRefresh, 30000); // Poll every 30 seconds
                manualRefresh(); // Do an immediate refresh
                return;
            }

            // Exponential backoff with jitter
            const jitter = Math.random() * 0.3 + 0.85; // 0.85-1.15
            reconnectionDelay = Math.min(30000, reconnectionDelay * 1.5 * jitter);

            console.log(`Reconnecting in ${(reconnectionDelay / 1000).toFixed(1)} seconds... (attempt ${connectionRetryCount}/${maxRetryCount})`);
            setTimeout(setupEventSource, reconnectionDelay);
        };

        window.eventSource = eventSource;

        // Set a timeout to detect if connection is established
        connectionLostTimeout = setTimeout(function () {
            if (eventSource.readyState !== 1) { // 1 = OPEN
                console.warn("Connection not established within timeout, switching to manual refresh");
                showConnectionIssue("Connection timeout");
                eventSource.close();
                manualRefresh();
            }
        }, 30000); // 30 seconds timeout to establish connection

    } catch (error) {
        console.error("Failed to create EventSource:", error);
        showConnectionIssue("Connection setup failed");
        setTimeout(setupEventSource, 5000); // Try again in 5 seconds
    }

    // Add page visibility change listener
    // This helps reconnect when user returns to the tab after it's been inactive
    document.removeEventListener("visibilitychange", handleVisibilityChange);
    document.addEventListener("visibilitychange", handleVisibilityChange);
}

// Handle page visibility changes
function handleVisibilityChange() {
    if (!document.hidden) {
        console.log("Page became visible, checking connection");
        if (!window.eventSource || window.eventSource.readyState !== 1) {
            console.log("Connection not active, reestablishing");
            setupEventSource();
        }
        manualRefresh(); // Always refresh data when page becomes visible
    }
}

// Helper function to show connection issues to the user
function showConnectionIssue(message) {
    const theme = getCurrentTheme();
    let $connectionStatus = $("#connectionStatus");
    if (!$connectionStatus.length) {
        $("body").append(`<div id="connectionStatus" style="position: fixed; top: 10px; right: 10px; background: rgba(255,0,0,0.7); color: white; padding: 10px; z-index: 9999;"></div>`);
        $connectionStatus = $("#connectionStatus");
    }
    $connectionStatus.html(`<i class="fas fa-exclamation-triangle"></i> ${message}`).show();

    // Show manual refresh button with theme color
    $("#refreshButton").css('background-color', theme.PRIMARY).show();
}

// Helper function to hide connection issue message
function hideConnectionIssue() {
    $("#connectionStatus").hide();
    $("#refreshButton").hide();
}

// Improved manual refresh function as fallback
function manualRefresh() {
    console.log("Manually refreshing data...");

    // Prepare arrow indicators for a new refresh cycle
    arrowIndicator.prepareForRefresh();

    $.ajax({
        url: '/api/metrics',
        method: 'GET',
        dataType: 'json',
        timeout: 15000, // 15 second timeout
        success: function (data) {
            console.log("Manual refresh successful");
            lastPingTime = Date.now();
            latestMetrics = data;

            updateUI();
            hideConnectionIssue();

            // Notify BitcoinMinuteRefresh that we've refreshed the data
            BitcoinMinuteRefresh.notifyRefresh();
        },
        error: function (xhr, status, error) {
            console.error("Manual refresh failed:", error);
            showConnectionIssue("Manual refresh failed");

            // Try again with exponential backoff
            const retryDelay = Math.min(30000, 1000 * Math.pow(1.5, Math.min(5, connectionRetryCount)));
            connectionRetryCount++;
            setTimeout(manualRefresh, retryDelay);
        }
    });
}

// Modify the initializeChart function to use blue colors for the chart
function initializeChart() {
    try {
        const canvas = document.getElementById('trendGraph');
        if (!canvas) {
            console.error("Could not find trend graph canvas");
            return null;
        }
        const ctx = canvas.getContext('2d');

        if (!window.Chart) {
            console.error("Chart.js not loaded");
            return null;
        }

        // Get the current theme colors
        const theme = getCurrentTheme();

        // Check if annotation plugin is available
        const hasAnnotationPlugin = window.simpleAnnotationPlugin !== undefined;

        return new Chart(ctx, {
            type: 'line',
            data: {
                labels: [],
                datasets: [{
                    label: 'HASHRATE TREND (TH/s)',
                    data: [],
                    borderWidth: 2,
                    borderColor: function (context) {
                        const chart = context.chart;
                        const { ctx, chartArea } = chart;
                        if (!chartArea) {
                            return theme.PRIMARY;
                        }
                        // Create gradient for line
                        const gradient = ctx.createLinearGradient(0, 0, 0, chartArea.bottom);
                        gradient.addColorStop(0, theme.CHART.GRADIENT_START);
                        gradient.addColorStop(1, theme.CHART.GRADIENT_END);
                        return gradient;
                    },
                    backgroundColor: function (context) {
                        const chart = context.chart;
                        const { ctx, chartArea } = chart;
                        if (!chartArea) {
                            return `rgba(${theme.PRIMARY_RGB}, 0.1)`;
                        }
                        // Create gradient for fill
                        const gradient = ctx.createLinearGradient(0, 0, 0, chartArea.bottom);
                        gradient.addColorStop(0, `rgba(${theme.PRIMARY_RGB}, 0.3)`);
                        gradient.addColorStop(0.5, `rgba(${theme.PRIMARY_RGB}, 0.2)`);
                        gradient.addColorStop(1, `rgba(${theme.PRIMARY_RGB}, 0.05)`);
                        return gradient;
                    },
                    fill: true,
                    tension: 0.3,
                }]
            },
            options: {
                responsive: true,
                maintainAspectRatio: false,
                animation: {
                    duration: 0 // Disable animations for better performance
                },
                scales: {
                    x: {
                        display: true,
                        ticks: {
                            maxTicksLimit: 8, // Limit number of x-axis labels
                            maxRotation: 0,   // Don't rotate labels
                            autoSkip: true,   // Automatically skip some labels
                            color: '#FFFFFF',
                            font: {
                                family: "'VT323', monospace", // Terminal font
                                size: 14
                            }
                        },
                        grid: {
                            color: '#333333',
                            lineWidth: 0.5
                        }
                    },
                    y: {
                        title: {
                            display: true,
                            text: 'HASHRATE (TH/S)',
                            color: theme.PRIMARY,
                            font: {
                                family: "'VT323', monospace",
                                size: 16,
                                weight: 'bold'
                            }
                        },
                        ticks: {
                            color: '#FFFFFF',
                            maxTicksLimit: 6, // Limit total number of ticks
                            precision: 1,     // Control decimal precision
                            autoSkip: true,   // Skip labels to prevent overcrowding
                            autoSkipPadding: 10, // Padding between skipped labels
                            font: {
                                family: "'VT323', monospace", // Terminal font
                                size: 14
                            },
                            callback: function (value) {
                                // For zero, just return 0
                                if (value === 0) return '0';

                                // For large values (1000+ TH/s), show in PH/s
                                if (value >= 1000) {
                                    return (value / 1000).toFixed(1) + ' PH';
                                }
                                // For values between 10 and 1000 TH/s
                                else if (value >= 10) {
                                    return Math.round(value);
                                }
                                // For small values, limit decimal places
                                else if (value >= 1) {
                                    return value.toFixed(1);
                                }
                                // For tiny values, use appropriate precision
                                else {
                                    return value.toPrecision(2);
                                }
                            }
                        },
                        grid: {
                            color: '#333333',
                            lineWidth: 0.5,
                            drawBorder: false,
                            zeroLineColor: '#555555',
                            zeroLineWidth: 1,
                            drawTicks: false
                        }
                    }
                },
                plugins: {
                    tooltip: {
                        backgroundColor: 'rgba(0, 0, 0, 0.8)',
                        titleColor: theme.PRIMARY,
                        bodyColor: '#FFFFFF',
                        titleFont: {
                            family: "'VT323', monospace",
                            size: 16,
                            weight: 'bold'
                        },
                        bodyFont: {
                            family: "'VT323', monospace",
                            size: 14
                        },
                        padding: 10,
                        cornerRadius: 0,
                        displayColors: false,
                        callbacks: {
                            title: function (tooltipItems) {
                                return tooltipItems[0].label.toUpperCase();
                            },
                            label: function (context) {
                                // Format tooltip values with appropriate unit
                                const value = context.raw;
                                return 'HASHRATE: ' + formatHashrateForDisplay(value).toUpperCase();
                            }
                        }
                    },
                    legend: { display: false },
                    annotation: hasAnnotationPlugin ? {
                        annotations: {
                            averageLine: {
                                type: 'line',
                                yMin: 0,
                                yMax: 0,
                                borderColor: theme.CHART.ANNOTATION,
                                borderWidth: 3,
                                borderDash: [8, 4],
                                shadowColor: `rgba(${theme.PRIMARY_RGB}, 0.5)`,
                                shadowBlur: 8,
                                shadowOffsetX: 0,
                                shadowOffsetY: 0,
                                label: {
                                    enabled: true,
                                    content: '24HR AVG: 0 TH/S',
                                    backgroundColor: 'rgba(0,0,0,0.8)',
                                    color: theme.CHART.ANNOTATION,
                                    font: {
                                        family: "'VT323', monospace",
                                        size: 16,
                                        weight: 'bold'
                                    },
                                    padding: { top: 4, bottom: 4, left: 8, right: 8 },
                                    borderRadius: 0,
                                    position: 'start'
                                }
                            }
                        }
                    } : {}
                }
            }
        });
    } catch (error) {
        console.error("Error initializing chart:", error);
        return null;
    }
}

// Helper function to safely format numbers with commas
function numberWithCommas(x) {
    if (x == null) return "N/A";
    return x.toString().replace(/\B(?=(\d{3})+(?!\d))/g, ",");
}

// Server time update via polling
function updateServerTime() {
    $.ajax({
        url: "/api/time",
        method: "GET",
        timeout: 5000,
        success: function (data) {
            // Calculate the offset between server time and local time
            serverTimeOffset = new Date(data.server_timestamp).getTime() - Date.now();
            serverStartTime = new Date(data.server_start_time).getTime();

            // Update BitcoinMinuteRefresh with server time info
            BitcoinMinuteRefresh.updateServerTime(serverTimeOffset, serverStartTime);

            console.log("Server time synchronized. Offset:", serverTimeOffset, "ms");
        },
        error: function (jqXHR, textStatus, errorThrown) {
            console.error("Error fetching server time:", textStatus, errorThrown);
        }
    });
}

// Update UI indicators (arrows) - replaced with ArrowIndicator call
function updateIndicators(newMetrics) {
    arrowIndicator.updateIndicators(newMetrics);
}

// Helper function to safely update element text content
function updateElementText(elementId, text) {
    const element = document.getElementById(elementId);
    if (element) {
        element.textContent = text;
    }
}

// Helper function to safely update element HTML content
function updateElementHTML(elementId, html) {
    const element = document.getElementById(elementId);
    if (element) {
        element.innerHTML = html;
    }
}

// Update workers_hashing value from metrics, but don't try to access worker details
function updateWorkersCount() {
    if (latestMetrics && latestMetrics.workers_hashing !== undefined) {
        $("#workers_hashing").text(latestMetrics.workers_hashing || 0);

        // Update miner status with online/offline indicator based on worker count
        if (latestMetrics.workers_hashing > 0) {
            updateElementHTML("miner_status", "<span class='status-green'>ONLINE</span> <span class='retro-led'></span>");
        } else {
            updateElementHTML("miner_status", "<span class='status-red'>OFFLINE</span> <span class='retro-led-offline'></span>");
        }

        // Update DATUM GATEWAY status with satellite dish icon
        if (latestMetrics.pool_fees_percentage !== undefined && latestMetrics.pool_fees_percentage >= 0.9 && latestMetrics.pool_fees_percentage <= 1.3) {
            updateElementHTML("datum_status", "<span class='status-green'>CONNECTED</span> <i class='fa-solid fa-satellite-dish satellite-dish satellite-dish-connected'></i>");
        } else {
            updateElementHTML("datum_status", "<span class='status-red'>OFFLINE</span> <i class='fa-solid fa-satellite-dish satellite-dish satellite-dish-offline'></i>");
        }
    }
}

// Check for block updates and show congratulatory messages
function checkForBlockUpdates(data) {
    if (previousMetrics.last_block_height !== undefined &&
        data.last_block_height !== previousMetrics.last_block_height) {
        showCongrats("Congrats! New Block Found: " + data.last_block_height);
        playBlockSound();
        if (trendChart && trendChart.data && trendChart.data.labels.length > 0) {
            const ts = new Date().toISOString();
            blockAnnotations.push(ts);
            saveBlockAnnotations();
            updateBlockAnnotations(trendChart);
        }
    }

    if (previousMetrics.blocks_found !== undefined &&
        data.blocks_found !== previousMetrics.blocks_found) {
        showCongrats("Congrats! Blocks Found updated: " + data.blocks_found);
    }
}

// Enhanced function to show congratulatory messages with DeepSea theme effects
function showCongrats(message) {
    // Get or create the congrats message element
    let $congrats = $("#congratsMessage");

    if ($congrats.length === 0) {
        $('body').append('<div id="congratsMessage"></div>');
        $congrats = $("#congratsMessage");
    }

    // Clear any existing content and stop any ongoing animations
    $congrats.empty().stop(true, true);

    // Add timestamp to the message
    const now = new Date(Date.now() + serverTimeOffset);
    const options = {
        year: 'numeric',
        month: 'short',
        day: 'numeric',
        hour: '2-digit',
        minute: '2-digit',
        second: '2-digit',
        hour12: true
    };
    const timeString = now.toLocaleTimeString('en-US', options);

    // Format the message with the timestamp
    const messageWithTimestamp = `${message} [${timeString}]`;

    // Check if DeepSea theme is active
    const isDeepSea = $('html').hasClass('deepsea-theme');

    // For DeepSea theme, add bubbles and special effects
    if (isDeepSea) {
        // Create bubble container
        const $bubbleContainer = $('<div class="congrats-bubbles"></div>');

        // Add several bubbles with random sizes and positions
        const isMobile = window.innerWidth < 768;
        const bubbleCount = isMobile ? 3 : 8; // Fewer bubbles on mobile

        for (let i = 0; i < bubbleCount; i++) {
            const size = Math.floor(Math.random() * 8) + 4; // 4-12px
            const left = Math.floor(Math.random() * 100); // 0-100%
            const animDuration = (Math.random() * 3) + 2; // 2-5s
            const delay = Math.random() * 1.5; // 0-1.5s
            const drift = Math.random() * 10 - 5; // -5 to 5 drift

            $('<div class="congrats-bubble"></div>')
                .css({
                    'width': size + 'px',
                    'height': size + 'px',
                    'left': left + '%',
                    '--drift': drift,
                    'animation-duration': animDuration + 's',
                    'animation-delay': delay + 's'
                })
                .appendTo($bubbleContainer);
        }

        // Add bubbles to the congrats message
        $congrats.append($bubbleContainer);
    }

    // Add the message text
    $congrats
        .append(`<span class="congrats-text">${messageWithTimestamp}</span>`)
        .fadeIn(500);

    // Set auto-hide timer
    setTimeout(function () {
        $congrats.fadeOut(800);
    }, 30000); // 30 seconds display time

    // Add click to dismiss
    $congrats.off('click').on('click', function () {
        $(this).fadeOut(500);
    });
}

// Play celebratory audio when a new block is found
function playBlockSound() {
    const audioSrc = '/static/audio/block.mp3';
    const blockAudio = new Audio(audioSrc);
    const bgAudio = document.getElementById('backgroundAudio');
    let originalVolume = null;

    if (bgAudio && !bgAudio.muted && !bgAudio.paused) {
        originalVolume = bgAudio.volume;
        bgAudio.volume = Math.max(0, originalVolume * 0.3);
    }

    const restoreVolume = () => {
        if (originalVolume !== null && bgAudio) {
            bgAudio.volume = originalVolume;
        }
    };

    blockAudio.addEventListener('ended', restoreVolume);
    blockAudio.addEventListener('error', restoreVolume);

    blockAudio.play().catch(restoreVolume);
}

// Enhanced Chart Update Function to handle temporary hashrate spikes
// Modified the updateChartWithNormalizedData function to ensure the 24hr avg line is visible in low hashrate mode
// Enhanced Chart Update Function with localStorage persistence
function updateChartWithNormalizedData(chart, data) {
    if (!chart || !data) {
        console.warn("Cannot update chart - chart or data is null");
        return;
    }

    try {
        // Try to load lowHashrate state from localStorage first
        const storedLowHashrateState = localStorage.getItem('lowHashrateState');

        // Initialize mode state by combining stored state with defaults
        if (!chart.lowHashrateState) {
            const defaultState = {
                isLowHashrateMode: false,
                highHashrateSpikeTime: 0,
                spikeCount: 0,
                lowHashrateConfirmTime: 0,
                modeSwitchTimeoutId: null,
                lastModeChange: 0,
                stableModePeriod: 600000,
                lastSpikeDecayTime: 0
            };

            // If we have stored state, use it
            if (storedLowHashrateState) {
                try {
                    const parsedState = JSON.parse(storedLowHashrateState);
                    chart.lowHashrateState = {
                        ...defaultState,
                        ...parsedState,
                        // Reset any volatile state that shouldn't persist
                        highHashrateSpikeTime: parsedState.highHashrateSpikeTime || 0,
                        modeSwitchTimeoutId: null,
                        lastSpikeDecayTime: parsedState.lastSpikeDecayTime || 0
                    };
                    delete chart.lowHashrateState.stableModePeriod;
                    console.log("Restored low hashrate mode from localStorage:", chart.lowHashrateState.isLowHashrateMode);
                } catch (e) {
                    console.error("Error parsing stored low hashrate state:", e);
                    chart.lowHashrateState = defaultState;
                }
            } else {
                chart.lowHashrateState = defaultState;
            }
        }

        // Get values with enhanced stability
        let useHashrate3hr = false;
        const currentTime = Date.now();
        // Front-end low hashrate mode uses fixed thresholds independent of
        // configuration to avoid accidental interference with notification
        // settings.
        const LOW_HASHRATE_THRESHOLD = 0.01; // TH/s
        const HIGH_HASHRATE_THRESHOLD = 20.0; // TH/s
        const MODE_SWITCH_DELAY = 120000;     // Increase to 2 minutes for more stability
        const CONSECUTIVE_SPIKES_THRESHOLD = 3; // Increase to require more consistent high readings
        const MIN_MODE_STABILITY_TIME = 120000; // 2 minutes minimum between mode switches
        const SPIKE_DECAY_INTERVAL = 30000; // interval before spike counter decreases

        // Gradually decay spike count even across reloads
        if (chart.lowHashrateState.spikeCount > 0) {
            const elapsed = currentTime - chart.lowHashrateState.lastSpikeDecayTime;
            if (elapsed >= SPIKE_DECAY_INTERVAL) {
                const decaySteps = Math.floor(elapsed / SPIKE_DECAY_INTERVAL);
                chart.lowHashrateState.spikeCount = Math.max(
                    0,
                    chart.lowHashrateState.spikeCount - decaySteps
                );
                chart.lowHashrateState.lastSpikeDecayTime += decaySteps * SPIKE_DECAY_INTERVAL;
                saveLowHashrateState(chart.lowHashrateState);
            }
        }

        // Check if we changed modes recently - enforce a minimum stability period
        const timeSinceLastModeChange = currentTime - chart.lowHashrateState.lastModeChange;
        const enforceStabilityPeriod = timeSinceLastModeChange < MIN_MODE_STABILITY_TIME;

        // IMPORTANT: Calculate normalized hashrate values 
        const normalizedHashrate60sec = normalizeHashrate(data.hashrate_60sec || 0, data.hashrate_60sec_unit || 'th/s');
        const normalizedHashrate3hr = normalizeHashrate(data.hashrate_3hr || 0, data.hashrate_3hr_unit || 'th/s');
        const normalizedAvg = normalizeHashrate(data.hashrate_24hr || 0, data.hashrate_24hr_unit || 'th/s');

        // First check if we should use 3hr data based on the stored state
        useHashrate3hr = chart.lowHashrateState.isLowHashrateMode;

        // Case 1: Currently in low hashrate mode
        if (chart.lowHashrateState.isLowHashrateMode) {
            // Default to staying in low hashrate mode
            useHashrate3hr = true;

            // If we're enforcing stability, don't even check for mode change
            if (!enforceStabilityPeriod && normalizedHashrate60sec >= HIGH_HASHRATE_THRESHOLD) {
                // Only track spikes if we aren't in stability enforcement period
                if (!chart.lowHashrateState.highHashrateSpikeTime) {
                    chart.lowHashrateState.highHashrateSpikeTime = currentTime;
                    console.log("High hashrate spike detected in low hashrate mode");
                }

                // Increment spike counter and reset decay timer
                chart.lowHashrateState.spikeCount++;
                chart.lowHashrateState.lastSpikeDecayTime = currentTime;
                console.log(`Spike count: ${chart.lowHashrateState.spikeCount}/${CONSECUTIVE_SPIKES_THRESHOLD}`);

                // Check if spikes have persisted long enough
                const spikeElapsedTime = currentTime - chart.lowHashrateState.highHashrateSpikeTime;

                if (chart.lowHashrateState.spikeCount >= CONSECUTIVE_SPIKES_THRESHOLD &&
                    spikeElapsedTime > MODE_SWITCH_DELAY) {
                    useHashrate3hr = false;
                    chart.lowHashrateState.isLowHashrateMode = false;
                    chart.lowHashrateState.highHashrateSpikeTime = 0;
                    chart.lowHashrateState.spikeCount = 0;
                    chart.lowHashrateState.lastSpikeDecayTime = currentTime;
                    chart.lowHashrateState.lastModeChange = currentTime;
                    console.log("Exiting low hashrate mode after sustained high hashrate");

                    // Save state changes to localStorage
                    saveLowHashrateState(chart.lowHashrateState);
                } else {
                    console.log(`Remaining in low hashrate mode despite spike (waiting: ${Math.round(spikeElapsedTime / 1000)}/${MODE_SWITCH_DELAY / 1000}s, count: ${chart.lowHashrateState.spikeCount}/${CONSECUTIVE_SPIKES_THRESHOLD})`);
                }
            } else {
                // Decrease spike counter after a set interval when hashrate drops
                if (chart.lowHashrateState.spikeCount > 0 && normalizedHashrate60sec < HIGH_HASHRATE_THRESHOLD) {
                    const decayElapsed = currentTime - chart.lowHashrateState.lastSpikeDecayTime;
                    if (decayElapsed >= SPIKE_DECAY_INTERVAL) {
                        chart.lowHashrateState.spikeCount = Math.max(0, chart.lowHashrateState.spikeCount - 1);
                        chart.lowHashrateState.lastSpikeDecayTime = currentTime;
                        console.log("Spike counter decayed to:", chart.lowHashrateState.spikeCount);

                        // Save state changes to localStorage
                        saveLowHashrateState(chart.lowHashrateState);
                    }
                }
            }
        }
        // Case 2: Currently in normal mode
        else {
            // Default to staying in normal mode
            useHashrate3hr = false;

            // Don't switch to low hashrate mode immediately if we recently switched modes
            if (!enforceStabilityPeriod && normalizedHashrate60sec < LOW_HASHRATE_THRESHOLD && normalizedHashrate3hr > LOW_HASHRATE_THRESHOLD) {
                // Record when low hashrate condition was first observed
                if (!chart.lowHashrateState.lowHashrateConfirmTime) {
                    chart.lowHashrateState.lowHashrateConfirmTime = currentTime;
                    console.log("Low hashrate condition detected");

                    // Save state changes to localStorage
                    saveLowHashrateState(chart.lowHashrateState);
                }

                // Require at least 60 seconds of low hashrate before switching modes
                const lowHashrateTime = currentTime - chart.lowHashrateState.lowHashrateConfirmTime;
                if (lowHashrateTime > 60000) { // 1 minute
                    useHashrate3hr = true;
                    chart.lowHashrateState.isLowHashrateMode = true;
                    chart.lowHashrateState.lastModeChange = currentTime;
                    console.log("Entering low hashrate mode after persistent low hashrate condition");

                    // Save state changes to localStorage
                    saveLowHashrateState(chart.lowHashrateState);
                } else {
                    console.log(`Low hashrate detected but waiting for persistence: ${Math.round(lowHashrateTime / 1000)}/60s`);
                }
            } else {
                // Only reset the confirmation timer if we've been above threshold consistently
                if (chart.lowHashrateState.lowHashrateConfirmTime &&
                    currentTime - chart.lowHashrateState.lowHashrateConfirmTime > 30000) { // 30 seconds above threshold
                    chart.lowHashrateState.lowHashrateConfirmTime = 0;
                    console.log("Low hashrate condition cleared after consistent normal hashrate");

                    // Save state changes to localStorage
                    saveLowHashrateState(chart.lowHashrateState);
                } else if (chart.lowHashrateState.lowHashrateConfirmTime) {
                    console.log("Brief hashrate spike, maintaining low hashrate detection timer");
                }
            }
        }

        // Helper function to save lowHashrateState to localStorage
        function saveLowHashrateState(state) {
            try {
                // Create a clean copy without circular references or functions
                const stateToSave = {
                    isLowHashrateMode: state.isLowHashrateMode,
                    highHashrateSpikeTime: state.highHashrateSpikeTime,
                    spikeCount: state.spikeCount,
                    lowHashrateConfirmTime: state.lowHashrateConfirmTime,
                    lastModeChange: state.lastModeChange,
                    stableModePeriod: state.stableModePeriod,
                    lastSpikeDecayTime: state.lastSpikeDecayTime
                };
                localStorage.setItem('lowHashrateState', JSON.stringify(stateToSave));
                console.log("Saved low hashrate state:", state.isLowHashrateMode);
            } catch (e) {
                console.error("Error saving low hashrate state to localStorage:", e);
            }
        }

        /**
         * Process history data with comprehensive validation, unit normalization, and performance optimizations
         * @param {Object} data - The metrics data containing hashrate history
         * @param {Object} chart - The Chart.js chart instance to update
         * @param {boolean} useHashrate3hr - Whether to use 3hr average data instead of 60sec data
         * @param {number} normalizedAvg - The normalized 24hr average hashrate for reference
         */
        if (data.arrow_history && data.arrow_history.hashrate_60sec) {
            // Validate history data
            try {
                const perfStart = performance.now(); // Performance measurement

                // Determine which history data to use (3hr or 60sec) with proper fallback
                let historyData;
                let dataSource;

                if (useHashrate3hr && data.arrow_history.hashrate_3hr && data.arrow_history.hashrate_3hr.length > 0) {
                    historyData = data.arrow_history.hashrate_3hr;
                    dataSource = "3hr";
                    chart.data.datasets[0].label = 'Hashrate Trend (3HR AVG)';
                } else {
                    historyData = data.arrow_history.hashrate_60sec;
                    dataSource = "60sec";
                    chart.data.datasets[0].label = 'Hashrate Trend (60SEC AVG)';

                    // If we wanted 3hr data but it wasn't available, log a warning
                    if (useHashrate3hr) {
                        console.warn("3hr data requested but not available, falling back to 60sec data");
                    }
                }

                console.log(`Using ${dataSource} history data with ${historyData?.length || 0} points`);

                if (historyData && historyData.length > 0) {
                    // Pre-process history data to filter out invalid entries
                    const validHistoryData = historyData.filter(item => {
                        return item &&
                            (typeof item.value !== 'undefined') &&
                            !isNaN(parseFloat(item.value)) &&
                            (parseFloat(item.value) >= 0) &&
                            typeof item.time === 'string';
                    });

                    if (validHistoryData.length < historyData.length) {
                        console.warn(`Filtered out ${historyData.length - validHistoryData.length} invalid data points`);
                    }

                    if (validHistoryData.length === 0) {
                        console.warn("No valid history data points after filtering");
                        useSingleDataPoint();
                        return;
                    }

                    // Format time labels more efficiently (do this once, not in a map callback)
                    const timeZone = dashboardTimezone || 'America/Los_Angeles';
                    const now = new Date();
                    const yearMonthDay = {
                        year: now.getFullYear(),
                        month: now.getMonth(),
                        day: now.getDate()
                    };

                    // Create time formatter function with consistent options
                    const timeFormatter = new Intl.DateTimeFormat('en-US', {
                        timeZone: timeZone,
                        hour: '2-digit',
                        minute: '2-digit',
                        hour12: true
                    });

                    // Format all time labels at once
                    const formattedLabels = validHistoryData.map(item => {
                        const timeStr = item.time;
                        try {
                            // Parse time efficiently
                            let hours = 0, minutes = 0, seconds = 0;

                            if (timeStr.length === 8 && timeStr.indexOf(':') !== -1) {
                                // Format: HH:MM:SS
                                const parts = timeStr.split(':');
                                hours = parseInt(parts[0], 10);
                                minutes = parseInt(parts[1], 10);
                                seconds = parseInt(parts[2], 10);
                            } else if (timeStr.length === 5 && timeStr.indexOf(':') !== -1) {
                                // Format: HH:MM
                                const parts = timeStr.split(':');
                                hours = parseInt(parts[0], 10);
                                minutes = parseInt(parts[1], 10);
                            } else {
                                return timeStr; // Use original if format is unexpected
                            }

                            // Create time date with validation
                            if (isNaN(hours) || isNaN(minutes) || isNaN(seconds) ||
                                hours < 0 || hours > 23 || minutes < 0 || minutes > 59 || seconds < 0 || seconds > 59) {
                                return timeStr; // Use original for invalid times
                            }

                            const timeDate = new Date(yearMonthDay.year, yearMonthDay.month, yearMonthDay.day,
                                hours, minutes, seconds);

                            // Format using the formatter
                            const formatted = timeFormatter.format(timeDate);
                            return formatted.replace(/\s[AP]M$/i, ''); // Remove AM/PM
                        } catch (e) {
                            console.error("Time formatting error:", e);
                            return timeStr; // Use original on error
                        }
                    });

                    chart.data.labels = formattedLabels;

                    // Process and normalize hashrate values with validation (optimize by avoiding multiple iterations)
                    const hashrateValues = [];
                    const validatedData = new Array(validHistoryData.length);

                    // Enhanced unit validation
                    const validUnits = new Set(['th/s', 'ph/s', 'eh/s', 'gh/s', 'mh/s', 'zh/s']);

                    // Process all data points with error boundaries around each item
                    for (let i = 0; i < validHistoryData.length; i++) {
                        try {
                            const item = validHistoryData[i];

                            // Safety conversion in case value is a string
                            const val = parseFloat(item.value);

                            // Get unit with better validation
                            let unit = (item.unit || 'th/s').toLowerCase().trim();

                            // Use storeHashrateWithUnit to properly handle unit conversions for large values
                            // This increases chart precision by storing values in appropriate units
                            if (typeof window.storeHashrateWithUnit === 'function') {
                                // Use our specialized function if available
                                const storedFormat = window.storeHashrateWithUnit(val, unit);
                                const normalizedValue = normalizeHashrate(val, unit);

                                // Store the properly adjusted values for tooltip display
                                item.storageValue = storedFormat.value;
                                item.storageUnit = storedFormat.unit;
                                item.originalValue = val;
                                item.originalUnit = unit;

                                validatedData[i] = normalizedValue;

                                // Collect valid values for statistics
                                if (normalizedValue > 0) {
                                    hashrateValues.push(normalizedValue);
                                }
                            } else {
                                // Original approach if storeHashrateWithUnit isn't available
                                const normalizedValue = normalizeHashrate(val, unit);

                                // Store original values for tooltip reference
                                item.originalValue = val;
                                item.originalUnit = unit;

                                validatedData[i] = normalizedValue;

                                // Collect valid values for statistics
                                if (normalizedValue > 0) {
                                    hashrateValues.push(normalizedValue);
                                }
                            }
                        } catch (err) {
                            console.error(`Error processing hashrate at index ${i}:`, err);
                            validatedData[i] = 0; // Use 0 as a safe fallback
                        }
                    }
                    // Limit the data points based on the selected chartPoints (30, 60, or 180)
                    const limitedData = validatedData.slice(-chartPoints);
                    chart.data.datasets[0].data = limitedData;

                    // Similarly, limit the labels
                    const limitedLabels = formattedLabels.slice(-chartPoints);
                    chart.data.labels = limitedLabels;

                    // Store the full datasets for reference, but don't overwrite the displayed data
                    chart.fullData = validatedData;
                    chart.originalData = validHistoryData; // Store for tooltip reference

                    // Update tooltip callback to display proper units
                    chart.options.plugins.tooltip.callbacks.label = function (context) {
                        // Calculate the correct index in the original data array based on display data length
                        let index = context.dataIndex;

                        // If we're in limited view mode (30m or 60m), adjust the index
                        if (chart.data.labels.length < chart.originalData.length) {
                            // Calculate the offset - we need to look at the last N points of the original data
                            const offset = chart.originalData.length - chart.data.labels.length;
                            index = offset + context.dataIndex;
                        }

                        const originalData = chart.originalData?.[index];

                        if (originalData) {
                            if (originalData.storageValue !== undefined && originalData.storageUnit) {
                                return `HASHRATE: ${originalData.storageValue} ${originalData.storageUnit.toUpperCase()}`;
                            }
                            else if (originalData.originalValue !== undefined && originalData.originalUnit) {
                                return `HASHRATE: ${originalData.originalValue} ${originalData.originalUnit.toUpperCase()}`;
                            }
                        }

                        // Last resort fallback
                        return 'HASHRATE: ' + formatHashrateForDisplay(context.raw).toUpperCase();
                    };

                    // Calculate statistics for anomaly detection with optimization
                    if (hashrateValues.length > 1) {
                        // Calculate mean, min, max in a single pass for efficiency
                        let sum = 0, min = Infinity, max = -Infinity;

                        for (let i = 0; i < hashrateValues.length; i++) {
                            const val = hashrateValues[i];
                            sum += val;
                            if (val < min) min = val;
                            if (val > max) max = val;
                        }

                        const mean = sum / hashrateValues.length;

                        // Enhanced outlier detection
                        const standardDeviation = calculateStandardDeviation(hashrateValues, mean);
                        const outlierThreshold = 3; // Standard deviations

                        // Check for outliers using both range and statistical methods
                        const hasOutliersByRange = (max > mean * 10 || min < mean / 10);
                        const hasOutliersByStats = hashrateValues.some(v => Math.abs(v - mean) > outlierThreshold * standardDeviation);

                        // Log more helpful diagnostics for outliers
                        if (hasOutliersByRange || hasOutliersByStats) {
                            console.warn("WARNING: Hashrate variance detected in chart data. Possible unit inconsistency.");
                            console.warn(`Stats: Min: ${min.toFixed(2)}, Max: ${max.toFixed(2)}, Mean: ${mean.toFixed(2)}, StdDev: ${standardDeviation.toFixed(2)} TH/s`);

                            // Give more specific guidance
                            if (max > 1000 && min < 10) {
                                console.warn("ADVICE: Data contains mixed units (likely TH/s and PH/s). Check API response consistency.");
                            }
                        }

                        // Log performance timing for large datasets
                        if (hashrateValues.length > 100) {
                            const perfEnd = performance.now();
                            console.log(`Processed ${hashrateValues.length} hashrate points in ${(perfEnd - perfStart).toFixed(1)}ms`);
                        }
                    }

                    // Find filtered valid values for y-axis limits (more efficient than creating a new array)
                    let activeValues = 0, yMin = Infinity, yMax = -Infinity;
                    for (let i = 0; i < validatedData.length; i++) {
                        const v = validatedData[i];
                        if (!isNaN(v) && v !== null && v > 0) {
                            activeValues++;
                            if (v < yMin) yMin = v;
                            if (v > yMax) yMax = v;
                        }
                    }

                    if (activeValues > 0) {
                        // Optimized y-axis range calculation with padding
                        const padding = useHashrate3hr ? 0.5 : 0.2; // More padding in low hashrate mode

                        // When in low hashrate mode, ensure the y-axis includes the 24hr average
                        if (useHashrate3hr && normalizedAvg > 0) {
                            // Ensure the 24-hour average is visible with adequate padding
                            const minPadding = normalizedAvg * padding;
                            const maxPadding = normalizedAvg * padding;

                            chart.options.scales.y.min = Math.min(yMin * (1 - padding), normalizedAvg - minPadding);
                            chart.options.scales.y.max = Math.max(yMax * (1 + padding), normalizedAvg + maxPadding);

                            console.log(`Low hashrate mode: Y-axis range [${chart.options.scales.y.min.toFixed(2)}, ${chart.options.scales.y.max.toFixed(2)}] TH/s`);
                        } else {
                            // Normal mode scaling with smarter padding (less padding for large ranges)
                            const dynamicPadding = Math.min(0.2, 10 / yMax); // Reduce padding as max increases
                            chart.options.scales.y.min = Math.max(0, yMin * (1 - dynamicPadding)); // Never go below zero
                            chart.options.scales.y.max = yMax * (1 + dynamicPadding);
                        }

                        // Set appropriate step size based on range - improved algorithm
                        const range = chart.options.scales.y.max - chart.options.scales.y.min;

                        // Dynamic target ticks based on chart height for better readability
                        const chartHeight = chart.height || 300;
                        const targetTicks = Math.max(4, Math.min(8, Math.floor(chartHeight / 50)));

                        // Calculate ideal step size
                        const rawStepSize = range / targetTicks;

                        // Find a "nice" step size that's close to the raw step size
                        const stepSize = calculateNiceStepSize(rawStepSize);

                        // Set the calculated stepSize
                        chart.options.scales.y.ticks.stepSize = stepSize;

                        // Log the chosen stepSize 
                        console.log(`Y-axis range: ${range.toFixed(2)} TH/s, using stepSize: ${stepSize} (target ticks: ${targetTicks})`);
                    }
                } else {
                    console.warn("No history data items available");
                    useSingleDataPoint();
                }
            } catch (historyError) {
                console.error("Error processing hashrate history data:", historyError);
                // Fall back to single datapoint if history processing fails
                useSingleDataPoint();
            }
        } else {
            // No history data, use single datapoint
            useSingleDataPoint();
        }

        /**
         * Calculate standard deviation of an array of values
         * @param {Array<number>} values - Array of numeric values
         * @param {number} mean - Pre-calculated mean (optional)
         * @returns {number} - Standard deviation
         */
        function calculateStandardDeviation(values, precalculatedMean = null) {
            if (!values || values.length <= 1) return 0;

            // Calculate mean if not provided
            const mean = precalculatedMean !== null ? precalculatedMean :
                values.reduce((sum, val) => sum + val, 0) / values.length;

            // Calculate sum of squared differences
            const squaredDiffSum = values.reduce((sum, val) => sum + Math.pow(val - mean, 2), 0);

            // Calculate standard deviation
            return Math.sqrt(squaredDiffSum / values.length);
        }

        /**
         * Calculate a "nice" step size close to the raw step size
         * @param {number} rawStepSize - The mathematically ideal step size
         * @returns {number} - A rounded, human-friendly step size
         */
        function calculateNiceStepSize(rawStepSize) {
            if (rawStepSize <= 0) return 1; // Safety check

            // Get order of magnitude
            const magnitude = Math.pow(10, Math.floor(Math.log10(rawStepSize)));
            const normalized = rawStepSize / magnitude;

            // Choose a nice step size
            let niceStepSize;
            if (normalized < 1.5) niceStepSize = 1;
            else if (normalized < 3) niceStepSize = 2;
            else if (normalized < 7) niceStepSize = 5;
            else niceStepSize = 10;

            return niceStepSize * magnitude;
        }

        // Handle single datapoint display when no history is available
        function useSingleDataPoint() {
            try {
                // Format current time
                const now = new Date();
                let currentTime;
                try {
                    currentTime = now.toLocaleTimeString('en-US', {
                        timeZone: dashboardTimezone || 'America/Los_Angeles',
                        hour: '2-digit',
                        minute: '2-digit',
                        hour12: true
                    }).replace(/\s[AP]M$/i, '');
                } catch (e) {
                    console.error("Error formatting current time:", e);
                    currentTime = now.toLocaleTimeString('en-US', { hour12: false, hour: '2-digit', minute: '2-digit' });
                }

                // Choose which current hashrate to display with validation
                let currentValue, currentUnit, normalizedValue;

                if (useHashrate3hr) {
                    currentValue = parseFloat(data.hashrate_3hr || 0);
                    currentUnit = data.hashrate_3hr_unit || 'th/s';
                    chart.data.datasets[0].label = 'Hashrate Trend (3HR AVG)';
                } else {
                    currentValue = parseFloat(data.hashrate_60sec || 0);
                    currentUnit = data.hashrate_60sec_unit || 'th/s';
                    chart.data.datasets[0].label = 'Hashrate Trend (60SEC AVG)';
                }

                // Guard against invalid values
                if (isNaN(currentValue)) {
                    console.warn("Invalid hashrate value, using 0");
                    normalizedValue = 0;
                } else {
                    normalizedValue = normalizeHashrate(currentValue, currentUnit);
                }

                chart.data.labels = [currentTime];
                chart.data.datasets[0].data = [normalizedValue];

                // MODIFICATION: For single datapoint in low hashrate mode, ensure 24hr avg is visible
                if (useHashrate3hr && normalizedAvg > 0) {
                    const yMin = Math.min(normalizedValue * 0.8, normalizedAvg * 0.5);
                    const yMax = Math.max(normalizedValue * 1.2, normalizedAvg * 1.5);

                    chart.options.scales.y.min = yMin;
                    chart.options.scales.y.max = yMax;
                    console.log(`Low hashrate mode (single point): Adjusting y-axis to include 24hr avg: [${yMin.toFixed(2)}, ${yMax.toFixed(2)}]`);
                }
            } catch (err) {
                console.error("Error setting up single datapoint:", err);
                chart.data.labels = ["Now"];
                chart.data.datasets[0].data = [0];
            }
        }

        // Show low hashrate indicator as needed
        if (useHashrate3hr) {
            // Add indicator text to the chart
            if (!chart.lowHashrateIndicator) {
                // Create the indicator element if it doesn't exist
                const graphContainer = document.getElementById('graphContainer');
                if (graphContainer) {
                    const theme = getCurrentTheme();
                    const indicator = document.createElement('div');
                    indicator.id = 'lowHashrateIndicator';
                    indicator.style.position = 'absolute';
                    indicator.style.top = '10px';
                    indicator.style.right = '10px';
                    indicator.style.background = 'rgba(0,0,0,0.7)';
                    indicator.style.color = theme.PRIMARY;
                    indicator.style.padding = '5px 10px';
                    indicator.style.borderRadius = '3px';
                    indicator.style.fontSize = '12px';
                    indicator.style.zIndex = '10';
                    indicator.style.fontWeight = 'bold';
                    indicator.textContent = 'LOW HASHRATE MODE: SHOWING 3HR AVG';
                    graphContainer.appendChild(indicator);
                    chart.lowHashrateIndicator = indicator;
                }
            } else {
                chart.lowHashrateIndicator.style.color = getCurrentTheme().PRIMARY;
                chart.lowHashrateIndicator.style.display = 'block';
            }
        } else if (chart.lowHashrateIndicator) {
            chart.lowHashrateIndicator.style.display = 'none';
        }

        // UPDATE THE 24HR AVERAGE LINE ANNOTATION - THIS WAS MISSING
        if (chart.options && chart.options.plugins && chart.options.plugins.annotation &&
            chart.options.plugins.annotation.annotations && chart.options.plugins.annotation.annotations.averageLine) {

            // Get current theme for styling
            const theme = getCurrentTheme();

            // Update the position of the average line to match the 24hr hashrate
            chart.options.plugins.annotation.annotations.averageLine.yMin = normalizedAvg;
            chart.options.plugins.annotation.annotations.averageLine.yMax = normalizedAvg;

            // Update the annotation label
            const formattedAvg = formatHashrateForDisplay(data.hashrate_24hr, data.hashrate_24hr_unit);
            chart.options.plugins.annotation.annotations.averageLine.label.content =
                `24HR AVG: ${formattedAvg}`;

            // Set the color based on current theme
            chart.options.plugins.annotation.annotations.averageLine.borderColor = theme.CHART.ANNOTATION;
            chart.options.plugins.annotation.annotations.averageLine.label.color = theme.CHART.ANNOTATION;

            console.log(`Updated 24hr average line: ${normalizedAvg.toFixed(2)} TH/s`);
        } else {
            console.warn("Chart annotation plugin not properly configured");
        }

        updateBlockAnnotations(chart);
        // Finally update the chart with a safe non-animating update
        chart.update('none');
    } catch (chartError) {
        console.error("Error updating chart:", chartError);
    }
}

// Modify the pool fee calculation to use actual last block earnings
function calculatePoolFeeInSats(poolFeePercentage, lastBlockEarnings) {
    if (poolFeePercentage === undefined || poolFeePercentage === null ||
        lastBlockEarnings === undefined || lastBlockEarnings === null) {
        return null;
    }

    // Log the raw values for debugging
    console.log("Pool Fee %:", poolFeePercentage, "Last Block Earnings:", lastBlockEarnings);

    // Calculate how many SATS were taken as fees from the last block
    // Pool fee is a percentage, so we divide by 100 to get the actual rate
    const feeAmount = (poolFeePercentage / 100) * lastBlockEarnings;

    // Return as a negative number since it represents a cost
    return -Math.round(feeAmount);
}

// Main UI update function with currency support
function updateUI() {
    function ensureElementStyles() {
        // Create a style element if it doesn't exist
        if (!document.getElementById('customMetricStyles')) {
            const styleEl = document.createElement('style');
            styleEl.id = 'customMetricStyles';
            styleEl.textContent = `
        /* Ensure rows have consistent layout */
        .card-body p {
            position: relative;
            display: grid;
            grid-template-columns: auto auto 1fr;
            align-items: center;
            margin: 0.25rem 0;
            line-height: 1.2;
            gap: 0.25rem;
        }
        
        /* Label style */
        .card-body strong {
            grid-column: 1;
        }
        
        /* Main metric container */
        .main-metric {
            grid-column: 2;
            display: flex;
            align-items: center;
            white-space: nowrap;
        }
        
        /* All dividers */
        .metric-divider-container {
            grid-column: 3;
<<<<<<< HEAD
            justify-self: end;
            position: absolute;
            right: 0;
            top: 0;
            bottom: 0;
            display: flex;
            align-items: center;
            justify-content: flex-end;
=======
            justify-self: stretch;
            display: flex;
            align-items: center;
            justify-content: flex-end;
            width: 100%;
>>>>>>> 76026d07
        }
        
        .metric-divider {
            display: inline-flex;
            align-items: center;
            margin-left: auto;
            padding-left: 0.75rem;
            height: 1.5em;
            white-space: nowrap;
        }
        
        .metric-divider-value {
            font-size: 0.85em;
            font-weight: normal;
            margin-right: 0.5rem;
            animation: pulse 2s infinite;
        }
        
        .metric-divider-note {
            font-size: 0.85em;
            opacity: 0.7;
            color: white;
            font-weight: normal;
        }
        
        span[id^="indicator_"] {
            margin-left: 0.25rem;
            width: 1rem;
            display: inline-flex;
        }
        .sparkline {
            width: 60px;
            height: 16px;
            margin-left: 0.5rem;
        }
        `;
            document.head.appendChild(styleEl);
        }
    }

    // Helper function to create dividers with consistent horizontal alignment
    function createDivider(valueId, valueText, labelText, valueClass = "yellow") {
        const dividerContainer = document.createElement("span");
        dividerContainer.className = "metric-divider";

        // Value element
        const valueSpan = document.createElement("span");
        valueSpan.id = valueId;
        valueSpan.className = `metric-value metric-divider-value ${valueClass}`;
        valueSpan.textContent = valueText;
        dividerContainer.appendChild(valueSpan);

        // Label element
        const labelSpan = document.createElement("span");
        labelSpan.className = "metric-divider-note";
        labelSpan.textContent = labelText;
        dividerContainer.appendChild(labelSpan);

        return dividerContainer;
    }

    // Helper to attach a 3hr variance divider to a metric row
    function updateVarianceDivider(metricId, varianceId, varianceValue, formatFn, progress) {
        const metricEl = document.getElementById(metricId);
        if (!metricEl) {
            return;
        }
        const para = metricEl.parentNode;
        ensureElementStyles();

        if (!para.querySelector('.main-metric')) {
            const indicatorEl = document.getElementById(`indicator_${metricId}`);

            const mainMetric = document.createElement('span');
            mainMetric.className = 'main-metric';

            if (metricEl && indicatorEl) {
                let node = metricEl.nextSibling;
                while (node && node !== indicatorEl) {
                    const nextNode = node.nextSibling;
                    if (node.nodeType === 3) {
                        para.removeChild(node);
                    }
                    node = nextNode;
                }

                metricEl.parentNode.insertBefore(mainMetric, metricEl);
                mainMetric.appendChild(metricEl);
                mainMetric.appendChild(indicatorEl);
            }

            const dividerContainer = document.createElement('span');
            dividerContainer.className = 'metric-divider-container';
            para.appendChild(dividerContainer);
        }

        let container = para.querySelector('.metric-divider-container');
        if (!container) {
            container = document.createElement('span');
            container.className = 'metric-divider-container';
            para.appendChild(container);
        }

        let formatted;
        const needsData = varianceValue === null || varianceValue === undefined;
        if (needsData) {
            if (progress !== undefined && progress !== null) {
                formatted = `Loading... ${progress}%`;
            } else {
                formatted = 'Loading...';
            }
        } else if (typeof formatFn === 'function') {
            formatted = formatFn(varianceValue);
        } else {
            formatted = (varianceValue >= 0 ? '+' : '') +
                numberWithCommas(Math.round(varianceValue)) + ' SATS';
        }

        // Determine color class similar to pool luck styling
        let colorClass = 'normal-luck';
        if (!needsData) {
            if (varianceValue > 0) {
                colorClass = 'lucky';
            } else if (varianceValue < 0) {
                colorClass = 'unlucky';
            }
        }

        const existing = document.getElementById(varianceId);
        if (existing) {
            existing.textContent = formatted;
            existing.className = 'metric-value metric-divider-value ' + colorClass;
            if (needsData) {
                existing.setAttribute('title', 'Variance requires about 3 hours of data');
            } else {
                existing.removeAttribute('title');
            }
        } else {
            const div = createDivider(varianceId, formatted, '[3hr \u0394]', colorClass);
            container.appendChild(div);
            const valueSpan = div.querySelector('#' + varianceId);
            if (needsData) {
                valueSpan.setAttribute('title', 'Variance requires about 3 hours of data');
            }
        }
    }

    if (!latestMetrics) {
        console.warn("No metrics data available");
        return;
    }

    try {
        const data = latestMetrics;

        // Get currency and exchange rate information
        const currency = data.currency || 'USD';
        const exchangeRate = data.exchange_rates && data.exchange_rates[currency] ?
            data.exchange_rates[currency] : 1.0;

        // Update only the currency earnings header, not SATOSHI EARNINGS
        function updateDashboardHeaders(currency, powerEstimated) {
            // Find card headers but exclude "SATOSHI EARNINGS"
            const earningsHeaders = document.querySelectorAll('.card-header');
            earningsHeaders.forEach(header => {
                // Check if it's a currency header (contains EARNINGS but isn't SATOSHI EARNINGS)
                if (header.textContent.includes('EARNINGS') &&
                    !header.textContent.includes('SATOSHI EARNINGS')) {
                    header.textContent = `${powerEstimated ? 'Est. ' : ''}${currency} EARNINGS`;
                }
            });
        }

        // Call this inside the updateUI function where currency is processed
        updateDashboardHeaders(currency, data.power_usage_estimated);

        // If this is the initial load, force a reset of all arrows
        if (initialLoad) {
            arrowIndicator.forceApplyArrows();
            initialLoad = false;
        }

        // Format each hashrate with proper normalization
        // Pool Hashrate
        let formattedPoolHashrate = "N/A";
        if (data.pool_total_hashrate != null) {
            formattedPoolHashrate = formatHashrateForDisplay(
                data.pool_total_hashrate,
                data.pool_total_hashrate_unit || 'th/s'
            );
        }
        updateElementText("pool_total_hashrate", formattedPoolHashrate);

        // Add pool luck calculation right after pool_total_hashrate
        if (data.daily_mined_sats && data.estimated_earnings_per_day_sats) {
            const poolLuck = calculatePoolLuck(
                parseFloat(data.daily_mined_sats),
                parseFloat(data.estimated_earnings_per_day_sats)
            );

            // Add pool_luck to the metrics data for arrow indicators
            if (poolLuck !== null) {
                data.pool_luck = poolLuck;
            }

            const poolLuckValue = poolLuck !== null ? formatLuckPercentage(poolLuck) : "N/A";

            // Get the pool_total_hashrate element's parent paragraph
            const poolHashrate = document.getElementById("pool_total_hashrate");
            if (!poolHashrate) {
                return;
            }
            const poolHashratePara = poolHashrate.parentNode;

            // Ensure grid layout and structure
            ensureElementStyles();

            // Structure parent for proper grid layout (similar to the other metrics)
            if (!poolHashratePara.querySelector('.main-metric')) {
                const indicatorPoolHashrate = document.getElementById("indicator_pool_total_hashrate");

                // Create the main metric container
                const mainMetric = document.createElement("span");
                mainMetric.className = "main-metric";

                // Move the metric and its indicator inside the container
                if (poolHashrate && indicatorPoolHashrate) {
                    // Clear any existing text nodes between the elements
                    let node = poolHashrate.nextSibling;
                    while (node && node !== indicatorPoolHashrate) {
                        const nextNode = node.nextSibling;
                        if (node.nodeType === 3) { // Text node
                            poolHashratePara.removeChild(node);
                        }
                        node = nextNode;
                    }

                    poolHashrate.parentNode.insertBefore(mainMetric, poolHashrate);
                    mainMetric.appendChild(poolHashrate);
                    mainMetric.appendChild(indicatorPoolHashrate);
                }

                // Create divider container for pool hashrate row
                const dividerContainer = document.createElement("span");
                dividerContainer.className = "metric-divider-container";
                poolHashratePara.appendChild(dividerContainer);
            }

            // Get or create the divider container
            let poolDividerContainer = poolHashratePara.querySelector('.metric-divider-container');
            if (!poolDividerContainer) {
                poolDividerContainer = document.createElement("span");
                poolDividerContainer.className = "metric-divider-container";
                poolHashratePara.appendChild(poolDividerContainer);
            }

            // Check if the "pool_luck" element already exists
            const existingLuck = document.getElementById("pool_luck");
            if (existingLuck) {
                // Update existing element
                existingLuck.textContent = poolLuckValue;

                // Apply appropriate color class based on luck value
                existingLuck.className = "metric-value metric-divider-value";
                if (poolLuck !== null) {
                    if (poolLuck > 110) {
                        existingLuck.classList.add("very-lucky");
                    } else if (poolLuck > 100) {
                        existingLuck.classList.add("lucky");
                    } else if (poolLuck >= 90) {
                        existingLuck.classList.add("normal-luck");
                    } else {
                        existingLuck.classList.add("unlucky");
                    }
                }
            } else {
                // Create the divider if it doesn't exist
                const poolLuckDiv = createDivider("pool_luck", poolLuckValue, "Earning Efficiency");

                // Apply appropriate color class
                const valueSpan = poolLuckDiv.querySelector('#pool_luck');
                if (valueSpan && poolLuck !== null) {
                    if (poolLuck > 110) {
                        valueSpan.classList.add("very-lucky");
                    } else if (poolLuck > 100) {
                        valueSpan.classList.add("lucky");
                    } else if (poolLuck >= 90) {
                        valueSpan.classList.add("normal-luck");
                    } else {
                        valueSpan.classList.add("unlucky");
                    }
                }

                // Add to divider container
                poolDividerContainer.appendChild(poolLuckDiv);
            }
        }

        // Update pool fees in SATS (as negative value)
        if (data.pool_fees_percentage !== undefined && data.last_block_earnings !== undefined) {
            // Parse the last_block_earnings (removing any "+" prefix if present)
            const lastBlockEarnings = parseFloat(data.last_block_earnings.toString().replace(/^\+/, ''));
            const poolFeeSats = calculatePoolFeeInSats(
                parseFloat(data.pool_fees_percentage),
                lastBlockEarnings
            );

            // Find the pool_fees_percentage element
            const poolFeesPercentage = document.getElementById("pool_fees_percentage");

            if (poolFeesPercentage) {
                // Format the pool fee in SATS with commas
                const formattedPoolFee = poolFeeSats !== null ?
                    numberWithCommas(poolFeeSats) + " SATS" : "N/A";

                // Check if pool_fees_sats span already exists
                let poolFeesSats = document.getElementById("pool_fees_sats");

                if (!poolFeesSats) {
                    // Create a new span for the fees in SATS if it doesn't exist
                    poolFeesSats = document.createElement("span");
                    poolFeesSats.id = "pool_fees_sats";
                    poolFeesSats.className = "metric-value";

                    // Insert immediately after the pool_fees_percentage element
                    poolFeesPercentage.insertAdjacentElement('afterend', poolFeesSats);
                }

                // Update the text and styling with tighter spacing
                poolFeesSats.textContent = "(" + formattedPoolFee + ")";
                poolFeesSats.setAttribute(
                    "style",
                    "color: #ff5555 !important; font-weight: bold !important; margin-left: 4px; display: inline;"
                );
            }
        }

        // 24hr Hashrate
        let formatted24hrHashrate = "N/A";
        if (data.hashrate_24hr != null) {
            formatted24hrHashrate = formatHashrateForDisplay(
                data.hashrate_24hr,
                data.hashrate_24hr_unit || 'th/s'
            );
        }
        updateElementText("hashrate_24hr", formatted24hrHashrate);

        // Update the block time section with consistent addition logic
        let blockTime = "N/A"; // Default value
        if (data.hashrate_24hr != null && data.network_hashrate != null) {
            blockTime = calculateBlockTime(
                data.hashrate_24hr,
                data.hashrate_24hr_unit || 'th/s',
                data.network_hashrate
            );
        }

        // Find the hashrate_24hr element's parent paragraph
        const hashrate24hr = document.getElementById("hashrate_24hr");
        if (!hashrate24hr) {
            return;
        }
        const hashrate24hrPara = hashrate24hr.parentNode;

        // Structure parent for proper grid layout
        if (!hashrate24hrPara.querySelector('.main-metric')) {
            const indicator24hr = document.getElementById("indicator_hashrate_24hr");

            // Create the main metric container
            const mainMetric = document.createElement("span");
            mainMetric.className = "main-metric";

            // Move the metric and its indicator inside the container
            if (hashrate24hr && indicator24hr) {
                // Clear any existing text nodes between the elements
                let node = hashrate24hr.nextSibling;
                while (node && node !== indicator24hr) {
                    const nextNode = node.nextSibling;
                    if (node.nodeType === 3) { // Text node
                        hashrate24hrPara.removeChild(node);
                    }
                    node = nextNode;
                }

                hashrate24hr.parentNode.insertBefore(mainMetric, hashrate24hr);
                mainMetric.appendChild(hashrate24hr);
                mainMetric.appendChild(indicator24hr);
            }

            // Create divider container
            const dividerContainer = document.createElement("span");
            dividerContainer.className = "metric-divider-container";
            hashrate24hrPara.appendChild(dividerContainer);
        }

        // Get or create the divider container
        let dividerContainer = hashrate24hrPara.querySelector('.metric-divider-container');
        if (!dividerContainer) {
            dividerContainer = document.createElement("span");
            dividerContainer.className = "metric-divider-container";
            hashrate24hrPara.appendChild(dividerContainer);
        }

        // Check if the "block_time" element already exists
        const existingBlockTime = document.getElementById("block_time");
        if (existingBlockTime) {
            // Find the containing metric-divider
            let dividerElement = existingBlockTime.closest('.metric-divider');
            if (dividerElement) {
                // Just update the text
                existingBlockTime.textContent = blockTime;
            } else {
                // If structure is broken, recreate it
                const blockTimeDiv = createDivider("block_time", blockTime, "[Time to ₿]");
                dividerContainer.innerHTML = ''; // Clear container
                dividerContainer.appendChild(blockTimeDiv);
            }
        } else {
            // Create the "Time to ₿" divider
            const blockTimeDiv = createDivider("block_time", blockTime, "[Time to ₿]");
            dividerContainer.appendChild(blockTimeDiv);
        }

        // 3hr Hashrate
        let formatted3hrHashrate = "N/A";
        if (data.hashrate_3hr != null) {
            formatted3hrHashrate = formatHashrateForDisplay(
                data.hashrate_3hr,
                data.hashrate_3hr_unit || 'th/s'
            );
        }
        updateElementText("hashrate_3hr", formatted3hrHashrate);

        // Same for 3hr data with blockOdds
        const hashrate3hr = document.getElementById("hashrate_3hr");
        if (!hashrate3hr) {
            return;
        }
        const hashrate3hrPara = hashrate3hr.parentNode;

        // Structure parent for proper grid layout
        if (!hashrate3hrPara.querySelector('.main-metric')) {
            const indicator3hr = document.getElementById("indicator_hashrate_3hr");

            // Create the main metric container
            const mainMetric = document.createElement("span");
            mainMetric.className = "main-metric";

            // Move the metric and its indicator inside the container
            if (hashrate3hr && indicator3hr) {
                // Clear any existing text nodes between the elements
                let node = hashrate3hr.nextSibling;
                while (node && node !== indicator3hr) {
                    const nextNode = node.nextSibling;
                    if (node.nodeType === 3) { // Text node
                        hashrate3hrPara.removeChild(node);
                    }
                    node = nextNode;
                }

                hashrate3hr.parentNode.insertBefore(mainMetric, hashrate3hr);
                mainMetric.appendChild(hashrate3hr);
                mainMetric.appendChild(indicator3hr);
            }

            // Create divider container
            const dividerContainer = document.createElement("span");
            dividerContainer.className = "metric-divider-container";
            hashrate3hrPara.appendChild(dividerContainer);
        }

        // Get or create the divider container
        let odds3hrContainer = hashrate3hrPara.querySelector('.metric-divider-container');
        if (!odds3hrContainer) {
            odds3hrContainer = document.createElement("span");
            odds3hrContainer.className = "metric-divider-container";
            hashrate3hrPara.appendChild(odds3hrContainer);
        }

        // Apply the same consistent approach for the block odds section
        if (data.hashrate_24hr != null && data.network_hashrate != null) {
            const blockProbability = calculateBlockProbability(
                data.hashrate_24hr,
                data.hashrate_24hr_unit || 'th/s',
                data.network_hashrate
            );

            // Update the element if it already exists
            const existingProbability = document.getElementById("block_odds_3hr");
            if (existingProbability) {
                existingProbability.textContent = blockProbability;
            } else {
                // For block odds after 3hr hashrate
                const blockOddsDiv = createDivider("block_odds_3hr", blockProbability, "[₿ Odds]");
                odds3hrContainer.appendChild(blockOddsDiv);
            }
        }

        // 10min Hashrate
        let formatted10minHashrate = "N/A";
        if (data.hashrate_10min != null) {
            formatted10minHashrate = formatHashrateForDisplay(
                data.hashrate_10min,
                data.hashrate_10min_unit || 'th/s'
            );
        }
        updateElementText("hashrate_10min", formatted10minHashrate);

        // 60sec Hashrate
        let formatted60secHashrate = "N/A";
        if (data.hashrate_60sec != null) {
            formatted60secHashrate = formatHashrateForDisplay(
                data.hashrate_60sec,
                data.hashrate_60sec_unit || 'th/s'
            );
        }
        updateElementText("hashrate_60sec", formatted60secHashrate);

        // Update other non-hashrate metrics
        updateElementText("block_number", numberWithCommas(data.block_number));

        if (lastBlockNumber === null || data.block_number !== lastBlockNumber) {
            lastBlockNumber = data.block_number;
            lastBlockTime = Date.now();
            try {
                localStorage.setItem('dashboardLastBlockNumber', lastBlockNumber.toString());
                localStorage.setItem('dashboardLastBlockTime', lastBlockTime.toString());
            } catch (e) {
                console.error('Error saving block timer to localStorage:', e);
            }
        }

        (function updateBlockTimerUI() {
            const blockEl = document.getElementById('block_number');
            if (!blockEl) {
                return;
            }
            const para = blockEl.parentNode;
            ensureElementStyles();

            if (!para.querySelector('.main-metric')) {
                const metricEl = blockEl;
                const indicatorEl = document.getElementById('indicator_block_number');
                const mainMetric = document.createElement('span');
                mainMetric.className = 'main-metric';
                if (metricEl && indicatorEl) {
                    let node = metricEl.nextSibling;
                    while (node && node !== indicatorEl) {
                        const nextNode = node.nextSibling;
                        if (node.nodeType === 3) {
                            para.removeChild(node);
                        }
                        node = nextNode;
                    }
                    metricEl.parentNode.insertBefore(mainMetric, metricEl);
                    mainMetric.appendChild(metricEl);
                    mainMetric.appendChild(indicatorEl);
                }
                const dividerContainer = document.createElement('span');
                dividerContainer.className = 'metric-divider-container';
                para.appendChild(dividerContainer);
            }

            let container = para.querySelector('.metric-divider-container');
            if (!container) {
                container = document.createElement('span');
                container.className = 'metric-divider-container';
                para.appendChild(container);
            }

            const elapsed = lastBlockTime ? Math.floor((Date.now() - lastBlockTime) / 1000) : 0;
            const formatted = formatDuration(elapsed);
            const colorClass = getBlockTimerClass(elapsed);
            const existing = document.getElementById('block_timer');
            if (existing) {
                existing.textContent = formatted;
                existing.className = 'metric-value metric-divider-value ' + colorClass;
            } else {
                const div = createDivider('block_timer', formatted, '[Block Timer]', colorClass);
                container.appendChild(div);
            }
        })();

        // Update BTC price with currency conversion and symbol
        if (data.btc_price != null) {
            const btcPriceValue = data.btc_price;
            const symbol = getCurrencySymbol(currency);

            updateElementText("btc_price", formatCurrencyValue(btcPriceValue, currency));
        } else {
            updateElementText("btc_price", formatCurrencyValue(0, currency));
        }

        // Update last block earnings
        if (data.last_block_earnings !== undefined) {
            // Format with "+" prefix and "SATS" suffix
            updateElementText("last_block_earnings",
                "+" + numberWithCommas(data.last_block_earnings) + " SATS");
        }

        // Network hashrate (already in EH/s but verify)
        // Improved version with ZH/s support:
        if (data.network_hashrate >= 1000) {
            // Convert to Zettahash if over 1000 EH/s
            updateElementText("network_hashrate",
                (data.network_hashrate / 1000).toFixed(2) + " ZH/s");
        } else {
            // Use regular EH/s formatting
            updateElementText("network_hashrate",
                numberWithCommas(Math.round(data.network_hashrate)) + " EH/s");
        }

        if (data.network_hashrate_variance_3hr !== undefined) {
            updateVarianceDivider(
                "network_hashrate",
                "variance_network_hashrate",
                data.network_hashrate_variance_3hr,
                function(v) {
                    const sign = v >= 0 ? '+' : '';
                    const abs = Math.abs(v);
                    if (abs >= 1000) {
                        return sign + (abs / 1000).toFixed(2) + ' ZH/s';
                    }
                    return sign + numberWithCommas(Math.round(abs)) + ' EH/s';
                },
                data.network_hashrate_variance_progress
            );
        }
        updateElementText("difficulty", numberWithCommas(Math.round(data.difficulty)));

        // Daily revenue with currency conversion
        if (data.daily_revenue != null) {
            const dailyRevenue = data.daily_revenue;
            updateElementText("daily_revenue", formatCurrencyValue(dailyRevenue, currency));
        } else {
            updateElementText("daily_revenue", formatCurrencyValue(0, currency));
        }

        // Daily power cost with currency conversion
        if (data.power_usage_estimated) {
            updateElementText("daily_power_cost", "Calculating...");
        } else if (data.daily_power_cost != null) {
            const dailyPowerCost = data.daily_power_cost;
            updateElementText("daily_power_cost", formatCurrencyValue(dailyPowerCost, currency));
        } else {
            updateElementText("daily_power_cost", formatCurrencyValue(0, currency));
        }

        // Break-even electricity price divider
        const bePrice = data.break_even_electricity_price;
        let formattedBe;
        if (data.power_usage_estimated || bePrice == null) {
            formattedBe = 'Calculating...';
        } else {
            formattedBe = formatCurrencyValue(bePrice, currency) + '/kWh';
        }

        const metricElPower = document.getElementById('daily_power_cost');
        if (!metricElPower) {
            return;
        }
        const powerCostPara = metricElPower.parentNode;
        ensureElementStyles();
        if (!powerCostPara.querySelector('.main-metric')) {
            const metricEl = metricElPower;
            const indicatorEl = document.getElementById('indicator_daily_power_cost');
            const mainMetric = document.createElement('span');
            mainMetric.className = 'main-metric';
            if (metricEl && indicatorEl) {
                let node = metricEl.nextSibling;
                while (node && node !== indicatorEl) {
                    const nextNode = node.nextSibling;
                    if (node.nodeType === 3) {
                        powerCostPara.removeChild(node);
                    }
                    node = nextNode;
                }
                metricEl.parentNode.insertBefore(mainMetric, metricEl);
                mainMetric.appendChild(metricEl);
                mainMetric.appendChild(indicatorEl);
            }
            const dividerContainer = document.createElement('span');
            dividerContainer.className = 'metric-divider-container';
            powerCostPara.appendChild(dividerContainer);
        }

        let beContainer = powerCostPara.querySelector('.metric-divider-container');
        if (!beContainer) {
            beContainer = document.createElement('span');
            beContainer.className = 'metric-divider-container';
            powerCostPara.appendChild(beContainer);
        }

        const existingBe = document.getElementById('break_even_price');
        if (existingBe) {
            existingBe.textContent = formattedBe;
        } else {
            const beDiv = createDivider('break_even_price', formattedBe, '[Break-Even]');
            beContainer.appendChild(beDiv);
        }

        // Daily profit with currency conversion and color
        if (data.daily_profit_usd != null) {
            const dailyProfit = data.daily_profit_usd;
            const dailyProfitElement = document.getElementById("daily_profit_usd");
            if (dailyProfitElement) {
                dailyProfitElement.textContent = formatCurrencyValue(dailyProfit, currency);
                if (dailyProfit < 0) {
                    // Use setAttribute to properly set the style with !important
                    dailyProfitElement.setAttribute("style", "color: #ff5555 !important; font-weight: bold !important;");
                } else {
                    // Clear the style attribute completely
                    dailyProfitElement.removeAttribute("style");
                }
            }
        }

        // Monthly profit with currency conversion and color
        if (data.monthly_profit_usd != null) {
            const monthlyProfit = data.monthly_profit_usd;
            const monthlyProfitElement = document.getElementById("monthly_profit_usd");
            if (monthlyProfitElement) {
                monthlyProfitElement.textContent = formatCurrencyValue(monthlyProfit, currency);
                if (monthlyProfit < 0) {
                    // Use setAttribute to properly set the style with !important
                    monthlyProfitElement.setAttribute("style", "color: #ff5555 !important; font-weight: bold !important;");
                } else {
                    // Clear the style attribute completely
                    monthlyProfitElement.removeAttribute("style");
                }
            }
        }

        updateElementText("daily_mined_sats", numberWithCommas(data.daily_mined_sats) + " SATS");
        updateElementText("monthly_mined_sats", numberWithCommas(data.monthly_mined_sats) + " SATS");

        // Update worker count from metrics (just the number, not full worker data)
        updateWorkersCount();

        updateElementText("unpaid_earnings", data.unpaid_earnings.toFixed(8) + " BTC");

        // Update payout estimation with color coding
        const payoutText = data.est_time_to_payout;
        updateElementText("est_time_to_payout", payoutText);

        // Check for "next block" in any case format
        if (payoutText && /next\s+block/i.test(payoutText)) {
            $("#est_time_to_payout").attr("style", "color: #32CD32 !important; animation: pulse 1s infinite !important; text-transform: uppercase !important;");
        } else {
            // Trim any extra whitespace
            const cleanText = payoutText ? payoutText.trim() : "";
            // Update your regex to handle hours-only format as well
            const regex = /(?:(\d+)\s*days?(?:,?\s*(\d+)\s*hours?)?)|(?:(\d+)\s*hours?)/i;
            const match = cleanText.match(regex);

            let totalDays = NaN;
            if (match) {
                if (match[1]) {
                    // Format: "X days" or "X days, Y hours"
                    const days = parseFloat(match[1]);
                    const hours = match[2] ? parseFloat(match[2]) : 0;
                    totalDays = days + (hours / 24);
                } else if (match[3]) {
                    // Format: "X hours"
                    const hours = parseFloat(match[3]);
                    totalDays = hours / 24;
                }
                console.log("Total days computed:", totalDays);  // Debug output
            }

            if (!isNaN(totalDays)) {
                if (totalDays < 4) {
                    $("#est_time_to_payout").attr("style", "color: #32CD32 !important; animation: none !important;");
                } else if (totalDays > 20) {
                    $("#est_time_to_payout").attr("style", "color: #ff5555 !important; animation: none !important;");
                } else {
                    $("#est_time_to_payout").attr("style", "color: #ffd700 !important; animation: none !important;");
                }
            } else {
                $("#est_time_to_payout").attr("style", "color: #ffd700 !important; animation: none !important;");
            }
        }

        updateElementText("last_block_height", data.last_block_height ? numberWithCommas(data.last_block_height) : "N/A");
        updateElementText("last_block_time", data.last_block_time || "");
        updateElementText("blocks_found", data.blocks_found || "0");
        updateElementText("last_share", data.total_last_share || "");

        // Update Estimated Earnings metrics
        updateElementText("estimated_earnings_per_day_sats", numberWithCommas(data.estimated_earnings_per_day_sats) + " SATS");
        updateElementText("estimated_earnings_next_block_sats", numberWithCommas(data.estimated_earnings_next_block_sats) + " SATS");
        updateElementText("estimated_rewards_in_window_sats", numberWithCommas(data.estimated_rewards_in_window_sats) + " SATS");

        // Add 3hr variance dividers for estimated earnings metrics
        if (data.estimated_earnings_per_day_sats_variance_3hr !== undefined) {
            updateVarianceDivider(
                "estimated_earnings_per_day_sats",
                "variance_earnings_day",
                data.estimated_earnings_per_day_sats_variance_3hr,
                null,
                data.estimated_earnings_per_day_sats_variance_progress
            );
        }
        if (data.estimated_earnings_next_block_sats_variance_3hr !== undefined) {
            updateVarianceDivider(
                "estimated_earnings_next_block_sats",
                "variance_earnings_block",
                data.estimated_earnings_next_block_sats_variance_3hr,
                null,
                data.estimated_earnings_next_block_sats_variance_progress
            );
        }
        if (data.estimated_rewards_in_window_sats_variance_3hr !== undefined) {
            updateVarianceDivider(
                "estimated_rewards_in_window_sats",
                "variance_rewards_window",
                data.estimated_rewards_in_window_sats_variance_3hr,
                null,
                data.estimated_rewards_in_window_sats_variance_progress
            );
        }

        // Update last updated timestamp
        try {
            // Get the configured timezone with fallback
            const configuredTimezone = window.dashboardTimezone || 'America/Los_Angeles';

            // Use server timestamp from metrics if available, otherwise use adjusted local time
            const timestampToUse = latestMetrics && latestMetrics.server_timestamp ?
                new Date(latestMetrics.server_timestamp) :
                new Date(Date.now() + (serverTimeOffset || 0));

            // Format with explicit timezone
            const options = {
                year: 'numeric',
                month: 'short',
                day: 'numeric',
                hour: '2-digit',
                minute: '2-digit',
                second: '2-digit',
                hour12: true,
                timeZone: configuredTimezone // Explicitly set timezone
            };

            // Update the lastUpdated element
            updateElementHTML("lastUpdated",
                "<strong>Last Updated:</strong> " +
                timestampToUse.toLocaleString('en-US', options) +
                "<span id='terminal-cursor'></span>");

            console.log(`Last updated timestamp shown using timezone: ${configuredTimezone}`);
        } catch (error) {
            console.error("Error formatting last updated timestamp:", error);
            // Fallback to basic timestamp if there's an error
            const now = new Date();
            updateElementHTML("lastUpdated",
                "<strong>Last Updated:</strong> " +
                now.toLocaleString() +
                "<span id='terminal-cursor'></span>");
        }

        // Update chart with normalized data if it exists
        if (trendChart) {
            // Use the enhanced chart update function with normalization
            updateChartWithNormalizedData(trendChart, data);
        }

        // Update indicators and check for block updates
        updateIndicators(data);
        checkForBlockUpdates(data);

        if (window.SparklineModule) {
            SparklineModule.updateSparklines(data);
        }
        // Add this call before storing current metrics as previous metrics
        trackPayoutPerformance(data);

        // Store current metrics for next comparison
        previousMetrics = { ...data };

    } catch (error) {
        console.error("Error updating UI:", error);
    }
}

// Update unread notifications badge in navigation with animation effects
function updateNotificationBadge() {
    $.ajax({
        url: "/api/notifications/unread_count",
        method: "GET",
        success: function (data) {
            const unreadCount = data.unread_count;
            const badge = $("#nav-unread-badge");

            // Store the previous count to detect increases
            const previousCount = badge.text() ? parseInt(badge.text()) : 0;

            if (unreadCount > 0) {
                badge.text(unreadCount);
                badge.addClass('has-unread');

                // Add animation when count increases
                if (unreadCount > previousCount) {
                    // Remove animation if it's already applied
                    badge.removeClass('badge-pulse');

                    // Force DOM reflow to restart animation
                    void badge[0].offsetWidth;

                    // Apply animation
                    badge.addClass('badge-pulse');
                }
            } else {
                badge.text('');
                badge.removeClass('has-unread badge-pulse');
            }
        },
        error: function (xhr, status, error) {
            console.error("Error fetching notification count:", error);
        }
    });
}

// Update unread notifications badge in navigation
function updateNotificationBadge() {
    $.ajax({
        url: "/api/notifications/unread_count",
        method: "GET",
        success: function (data) {
            const unreadCount = data.unread_count;
            const badge = $("#nav-unread-badge");

            if (unreadCount > 0) {
                badge.text(unreadCount).show();
            } else {
                badge.hide();
            }
        }
    });
}

// Initialize notification badge checking
function initNotificationBadge() {
    // Update immediately
    updateNotificationBadge();

    // Update every 60 seconds
    setInterval(updateNotificationBadge, 60000);
}

// Add keyboard event listener for Alt+W to reset wallet address
$(document).keydown(function (event) {
    // Check if Alt+W is pressed (key code 87 is 'W')
    if (event.altKey && event.keyCode === 87) {
        resetWalletAddress();

        // Prevent default browser behavior
        event.preventDefault();
    }
});

// Function to reset wallet address in configuration and clear chart data
function resetWalletAddress() {
    if (confirm("Are you sure you want to reset your wallet address? This will also clear all chart data and redirect you to the configuration page.")) {
        // First clear chart data using the existing API endpoint
        $.ajax({
            url: '/api/reset-chart-data',
            method: 'POST',
            success: function () {
                console.log("Chart data reset successfully");

                // Then reset the chart display locally
                if (trendChart) {
                    trendChart.data.labels = [];
                    trendChart.data.datasets[0].data = [];
                    trendChart.update('none');
                }

                // Clear payout history data from localStorage
                try {
                    localStorage.removeItem('payoutHistory');
                    lastPayoutTracking.payoutHistory = [];
                    console.log("Payout history cleared for wallet change");
                    fetch('/api/payout-history', { method: 'DELETE' });

                    // Remove any visible payout comparison elements
                    $("#payout-comparison").remove();
                    $("#payout-history-container").empty().hide();
                } catch (e) {
                    console.error("Error clearing payout history:", e);
                }

                // Then reset wallet address
                fetch('/api/config')
                    .then(response => response.json())
                    .then(config => {
                        // Reset the wallet address to default
                        config.wallet = "yourwallethere";
                        // Add special flag to indicate config reset
                        config.config_reset = true;

                        // Save the updated configuration
                        return fetch('/api/config', {
                            method: 'POST',
                            headers: {
                                'Content-Type': 'application/json',
                            },
                            body: JSON.stringify(config)
                        });
                    })
                    .then(response => response.json())
                    .then(data => {
                        console.log("Wallet address reset successfully:", data);
                        // Also clear arrow indicator states
                        arrowIndicator.clearAll();
                        // Redirect to the boot page for reconfiguration
                        window.location.href = window.location.origin + "/";
                    })
                    .catch(error => {
                        console.error("Error resetting wallet address:", error);
                        alert("There was an error resetting your wallet address. Please try again.");
                    });
            },
            error: function (xhr, status, error) {
                console.error("Error clearing chart data:", error);
                // Continue with wallet reset even if chart reset fails
                resetWalletAddressOnly();
            }
        });
    }
}

// Fallback function if chart reset fails - also updated to clear payout history
function resetWalletAddressOnly() {
    // Clear payout history data from localStorage
    try {
        localStorage.removeItem('payoutHistory');
        lastPayoutTracking.payoutHistory = [];
        console.log("Payout history cleared for wallet change");
        fetch('/api/payout-history', { method: 'DELETE' });

        // Remove any visible payout comparison elements
        $("#payout-comparison").remove();
        $("#payout-history-container").empty().hide();
    } catch (e) {
        console.error("Error clearing payout history:", e);
    }

    fetch('/api/config')
        .then(response => response.json())
        .then(config => {
            config.wallet = "yourwallethere";
            return fetch('/api/config', {
                method: 'POST',
                headers: {
                    'Content-Type': 'application/json',
                },
                body: JSON.stringify(config)
            });
        })
        .then(response => response.json())
        .then(data => {
            console.log("Wallet address reset successfully (without chart reset):", data);
            window.location.href = window.location.origin + "/";
        })
        .catch(error => {
            console.error("Error resetting wallet address:", error);
            alert("There was an error resetting your wallet address. Please try again.");
        });
}

// Function to show a helpful notification to the user about hashrate normalization
function showHashrateNormalizeNotice() {
    // Only show if the notification doesn't already exist on the page
    if ($("#hashrateNormalizeNotice").length === 0) {
        const theme = getCurrentTheme();

        // Create notification element with theme-appropriate styling
        const notice = $(`
            <div id="hashrateNormalizeNotice" style="
                position: fixed;
                bottom: 30px;
                right: 30px;
                background-color: rgba(0, 0, 0, 0.85);
                color: ${theme.PRIMARY};
                border: 1px solid ${theme.PRIMARY};
                padding: 15px 20px;
                z-index: 9999;
                max-width: 300px;
                font-family: 'VT323', monospace;
                font-size: 16px;
                box-shadow: 0 0 15px rgba(0, 0, 0, 0.5);
            ">
                <div style="display: flex; align-items: flex-start;">
                    <div style="margin-right: 10px;">
                        <i class="fas fa-chart-line" style="font-size: 22px;"></i>
                    </div>
                    <div>
                        <div style="font-weight: bold; margin-bottom: 5px; text-transform: uppercase;">Hashrate Chart Notice</div>
                        <div>Please wait 2-3 minutes for the chart to collect data and normalize for your hashrate pattern.</div>
                    </div>
                </div>
                <div style="text-align: right; margin-top: 10px;">
                    <button id="hashrateNoticeClose" style="
                        background: none; 
                        border: none; 
                        color: ${theme.PRIMARY}; 
                        cursor: pointer;
                        font-family: inherit;
                        text-decoration: underline;
                    ">Dismiss</button>
                    <label style="margin-left: 10px;">
                        <input type="checkbox" id="dontShowAgain" style="vertical-align: middle;"> 
                        <span style="font-size: 0.8em; vertical-align: middle;">Don't show again</span>
                    </label>
                </div>
            </div>
        `);

        // Add to body and handle close button
        $("body").append(notice);

        // Handler for the close button
        $("#hashrateNoticeClose").on("click", function () {
            // Check if "Don't show again" is checked
            if ($("#dontShowAgain").is(":checked")) {
                // Remember permanently in localStorage
                localStorage.setItem('hideHashrateNotice', 'true');
                console.log("User chose to permanently hide hashrate notice");
            } else {
                // Only remember for this session
                sessionStorage.setItem('hideHashrateNoticeSession', 'true');
                console.log("User dismissed hashrate notice for this session");
            }

            // Hide and remove the notice
            $("#hashrateNormalizeNotice").fadeOut(300, function () {
                $(this).remove();
            });
        });

        // Auto-hide after 60 seconds
        setTimeout(function () {
            if ($("#hashrateNormalizeNotice").length) {
                $("#hashrateNormalizeNotice").fadeOut(500, function () {
                    $(this).remove();
                });
            }
        }, 60000); // Changed to 60 seconds for better visibility
    }
}

// Helper function to check if we should show the notice (call this during page initialization)
function checkAndShowHashrateNotice() {
    // Check if user has permanently hidden the notice
    const permanentlyHidden = localStorage.getItem('hideHashrateNotice') === 'true';

    // Check if user has hidden the notice for this session
    const sessionHidden = sessionStorage.getItem('hideHashrateNoticeSession') === 'true';

    // Also check low hashrate mode state (to potentially show a different message)
    const inLowHashrateMode = localStorage.getItem('lowHashrateState') ?
        JSON.parse(localStorage.getItem('lowHashrateState')).isLowHashrateMode : false;

    if (!permanentlyHidden && !sessionHidden) {
        // Show the notice with a short delay to ensure the page is fully loaded
        setTimeout(function () {
            showHashrateNormalizeNotice();
        }, 2000);
    } else {
        console.log("Hashrate notice will not be shown: permanently hidden = " +
            permanentlyHidden + ", session hidden = " + sessionHidden);
    }
}

// Currency conversion functions
function getCurrencySymbol(currency) {
    const symbols = {
        'USD': '$',
        'EUR': '€',
        'GBP': '£',
        'JPY': '¥',
        'CAD': 'CA$',
        'AUD': 'A$',
        'CNY': '¥',
        'KRW': '₩',
        'BRL': 'R$',
        'CHF': 'Fr'
    };
    return symbols[currency] || '$';
}

function formatCurrencyValue(value, currency) {
    if (value == null || isNaN(value)) return "N/A";

    const symbol = getCurrencySymbol(currency);

    // For JPY and KRW, show without decimal places
    if (currency === 'JPY' || currency === 'KRW') {
        return `${symbol}${numberWithCommas(Math.round(value))}`;
    }

    return `${symbol}${numberWithCommas(value.toFixed(2))}`;
}

// Update the BTC price and earnings card header with the selected currency
function updateCurrencyLabels(currency, powerEstimated) {
    const earningsHeader = document.querySelector('.card-header:contains("USD EARNINGS")');
    if (earningsHeader) {
        earningsHeader.textContent = `${powerEstimated ? 'Est. ' : ''}${currency} EARNINGS`;
    }
}

$(document).ready(function () {
    // Apply theme based on stored preference - moved to beginning for better initialization
    try {
        const useDeepSea = localStorage.getItem('useDeepSeaTheme') === 'true';
        if (useDeepSea) {
            applyDeepSeaTheme();
        }
        // Setup theme change listener
        setupThemeChangeListener();
        loadBlockAnnotations();
        if (window.SparklineModule) {
            try {
                SparklineModule.initSparklines();
            } catch (err) {
                console.error("Error initializing sparklines:", err);
            }
        }
    } catch (e) {
        console.error("Error handling theme:", e);
    }

    // Initialize chart points preference from localStorage
    try {
        const storedPreference = localStorage.getItem('chartPointsPreference');
        if (storedPreference) {
            const points = parseInt(storedPreference, 10);
            if ([30, 60, 180].includes(points)) {
                chartPoints = points;
            }
        }
    } catch (e) {
        console.error("Error loading chart points preference", e);
    }
    updateChartPointsButtons();

    // Modify the initializeChart function to use blue colors for the chart
    function initializeChart() {
        try {
            const canvas = document.getElementById('trendGraph');
            if (!canvas) {
                console.error("Could not find trend graph canvas");
                return null;
            }
            const ctx = canvas.getContext('2d');

            if (!window.Chart) {
                console.error("Chart.js not loaded");
                return null;
            }

            // Get the current theme colors
            const theme = getCurrentTheme();

            // Check if annotation plugin is available
            const hasAnnotationPlugin = window.simpleAnnotationPlugin !== undefined;

            const chart = new Chart(ctx, {
                type: 'line',
                data: {
                    labels: [],
                    datasets: [{
                        label: 'HASHRATE TREND (TH/s)',
                        data: [],
                        borderWidth: 2,
                        borderColor: function (context) {
                            const chart = context.chart;
                            const { ctx, chartArea } = chart;
                            if (!chartArea) {
                                return theme.PRIMARY;
                            }
                            // Create gradient for line
                            const gradient = ctx.createLinearGradient(0, 0, 0, chartArea.bottom);
                            gradient.addColorStop(0, theme.CHART.GRADIENT_START);
                            gradient.addColorStop(1, theme.CHART.GRADIENT_END);
                            return gradient;
                        },
                        backgroundColor: function (context) {
                            const chart = context.chart;
                            const { ctx, chartArea } = chart;
                            if (!chartArea) {
                                return `rgba(${theme.PRIMARY_RGB}, 0.1)`;
                            }
                            // Create gradient for fill
                            const gradient = ctx.createLinearGradient(0, 0, 0, chartArea.bottom);
                            gradient.addColorStop(0, `rgba(${theme.PRIMARY_RGB}, 0.3)`);
                            gradient.addColorStop(0.5, `rgba(${theme.PRIMARY_RGB}, 0.2)`);
                            gradient.addColorStop(1, `rgba(${theme.PRIMARY_RGB}, 0.05)`);
                            return gradient;
                        },
                        fill: true,
                        tension: 0.3,
                    }]
                },
                options: {
                    responsive: true,
                    maintainAspectRatio: false,
                    animation: {
                        duration: 0 // Disable animations for better performance
                    },
                    scales: {
                        x: {
                            display: true,
                            ticks: {
                                maxTicksLimit: 8, // Limit number of x-axis labels
                                maxRotation: 0,   // Don't rotate labels
                                autoSkip: true,   // Automatically skip some labels
                                color: '#FFFFFF',
                                font: {
                                    family: "'VT323', monospace", // Terminal font
                                    size: 14
                                }
                            },
                            grid: {
                                color: '#333333',
                                lineWidth: 0.5
                            }
                        },
                        y: {
                            title: {
                                display: true,
                                text: 'HASHRATE (TH/S)',
                                color: theme.PRIMARY,
                                font: {
                                    family: "'VT323', monospace",
                                    size: 16,
                                    weight: 'bold'
                                }
                            },
                            ticks: {
                                color: '#FFFFFF',
                                maxTicksLimit: 6, // Limit total number of ticks
                                precision: 1,     // Control decimal precision
                                autoSkip: true,   // Skip labels to prevent overcrowding
                                autoSkipPadding: 10, // Padding between skipped labels
                                font: {
                                    family: "'VT323', monospace", // Terminal font
                                    size: 14
                                },
                                callback: function (value) {
                                    // For zero, just return 0
                                    if (value === 0) return '0';

                                    // For very large values (1M+ TH/s = 1000+ PH/s)
                                    if (value >= 1000000) {
                                        return (value / 1000000).toFixed(1) + 'E'; // Show as EH/s
                                    }
                                    // For large values (1000+ TH/s), show in PH/s
                                    else if (value >= 1000) {
                                        return (value / 1000).toFixed(1) + 'P'; // Show as PH/s
                                    }
                                    // For values between 10 and 1000 TH/s
                                    else if (value >= 10) {
                                        return Math.round(value);
                                    }
                                    // For small values, limit decimal places
                                    else if (value >= 1) {
                                        return value.toFixed(1);
                                    }
                                    // For tiny values, use appropriate precision
                                    else {
                                        return value.toPrecision(2);
                                    }
                                }
                            },
                            grid: {
                                color: '#333333',
                                lineWidth: 0.5,
                                drawBorder: false,
                                zeroLineColor: '#555555',
                                zeroLineWidth: 1,
                                drawTicks: false
                            }
                        }
                    },
                    plugins: {
                        tooltip: {
                            backgroundColor: 'rgba(0, 0, 0, 0.8)',
                            titleColor: theme.PRIMARY,
                            bodyColor: '#FFFFFF',
                            titleFont: {
                                family: "'VT323', monospace",
                                size: 16,
                                weight: 'bold'
                            },
                            bodyFont: {
                                family: "'VT323', monospace",
                                size: 14
                            },
                            padding: 10,
                            cornerRadius: 0,
                            displayColors: false,
                            callbacks: {
                                title: function (tooltipItems) {
                                    return tooltipItems[0].label.toUpperCase();
                                },
                                label: function (context) {
                                    // Format tooltip values with appropriate unit
                                    const value = context.raw;
                                    return 'HASHRATE: ' + formatHashrateForDisplay(value).toUpperCase();
                                }
                            }
                        },
                        legend: { display: false },
                        annotation: hasAnnotationPlugin ? {
                            annotations: {
                                averageLine: {
                                    type: 'line',
                                    yMin: 0,
                                    yMax: 0,
                                    borderColor: theme.CHART.ANNOTATION,
                                    borderWidth: 3,
                                    borderDash: [8, 4],
                                    shadowColor: `rgba(${theme.PRIMARY_RGB}, 0.5)`,
                                    shadowBlur: 8,
                                    shadowOffsetX: 0,
                                    shadowOffsetY: 0,
                                    label: {
                                        enabled: true,
                                        content: '24HR AVG: 0 TH/S',
                                        backgroundColor: 'rgba(0,0,0,0.8)',
                                        color: theme.CHART.ANNOTATION,
                                        font: {
                                            family: "'VT323', monospace",
                                            size: 16,
                                            weight: 'bold'
                                        },
                                        padding: { top: 4, bottom: 4, left: 8, right: 8 },
                                        borderRadius: 0,
                                        position: 'start'
                                    }
                                }
                            }
                        } : {}
                    }
                }
            });
            updateBlockAnnotations(chart);
            return chart;
        } catch (error) {
            console.error("Error initializing chart:", error);
            return null;
        }
    }

    // Add this function to the document ready section
    function setupThemeChangeListener() {
        window.addEventListener('storage', function (event) {
            if (event.key === 'useDeepSeaTheme') {
                if (trendChart) {
                    // Save all font configurations
                    const fontConfig = {
                        xTicks: { ...trendChart.options.scales.x.ticks.font },
                        yTicks: { ...trendChart.options.scales.y.ticks.font },
                        yTitle: { ...trendChart.options.scales.y.title.font },
                        tooltip: {
                            title: { ...trendChart.options.plugins.tooltip.titleFont },
                            body: { ...trendChart.options.plugins.tooltip.bodyFont }
                        }
                    };

                    // No need to create a copy of lowHashrateState here, 
                    // as we'll load it from localStorage after chart recreation

                    // Save the low hashrate indicator element if it exists
                    const wasInLowHashrateMode = trendChart.lowHashrateState &&
                        trendChart.lowHashrateState.isLowHashrateMode;

                    // Check if we're on mobile (viewport width < 768px)
                    const isMobile = window.innerWidth < 768;

                    // Store the original sizes before destroying chart
                    const xTicksFontSize = fontConfig.xTicks.size || 14;
                    const yTicksFontSize = fontConfig.yTicks.size || 14;
                    const yTitleFontSize = fontConfig.yTitle.size || 16;

                    // Recreate the chart with new theme colors
                    trendChart.destroy();
                    trendChart = initializeChart();

                    // The state will be automatically loaded from localStorage in updateChartWithNormalizedData

                    // Ensure font sizes are explicitly set to original values
                    // This is especially important for mobile
                    if (isMobile) {
                        // On mobile, set explicit font sizes (based on the originals)
                        trendChart.options.scales.x.ticks.font = {
                            ...fontConfig.xTicks,
                            size: xTicksFontSize
                        };

                        trendChart.options.scales.y.ticks.font = {
                            ...fontConfig.yTicks,
                            size: yTicksFontSize
                        };

                        trendChart.options.scales.y.title.font = {
                            ...fontConfig.yTitle,
                            size: yTitleFontSize
                        };

                        // Also set tooltip font sizes explicitly
                        trendChart.options.plugins.tooltip.titleFont = {
                            ...fontConfig.tooltip.title,
                            size: fontConfig.tooltip.title.size || 16
                        };

                        trendChart.options.plugins.tooltip.bodyFont = {
                            ...fontConfig.tooltip.body,
                            size: fontConfig.tooltip.body.size || 14
                        };

                        console.log('Mobile device detected: Setting explicit font sizes for chart labels');
                    } else {
                        // On desktop, use the full font config objects as before
                        trendChart.options.scales.x.ticks.font = fontConfig.xTicks;
                        trendChart.options.scales.y.ticks.font = fontConfig.yTicks;
                        trendChart.options.scales.y.title.font = fontConfig.yTitle;
                        trendChart.options.plugins.tooltip.titleFont = fontConfig.tooltip.title;
                        trendChart.options.plugins.tooltip.bodyFont = fontConfig.tooltip.body;
                    }

                    // Update with data and force an immediate chart update
                    updateChartWithNormalizedData(trendChart, latestMetrics);
                    updateBlockAnnotations(trendChart);
                    trendChart.update('none');
                }

                // Update refresh button color
                updateRefreshButtonColor();

                // Trigger custom event
                $(document).trigger('themeChanged');
            }
        });
    }

    setupThemeChangeListener();

    // Remove the existing refreshUptime container to avoid duplicates
    $('#refreshUptime').hide();

    // Create a shared timing object that both systems can reference
    window.sharedTimingData = {
        serverTimeOffset: serverTimeOffset,
        serverStartTime: serverStartTime,
        lastRefreshTime: Date.now()
    };

    // Override the updateServerTime function to update the shared object
    const originalUpdateServerTime = updateServerTime;
    updateServerTime = function () {
        originalUpdateServerTime();

        // Update shared timing data after the original function runs
        setTimeout(function () {
            window.sharedTimingData.serverTimeOffset = serverTimeOffset;
            window.sharedTimingData.serverStartTime = serverStartTime;

            // Make sure BitcoinMinuteRefresh uses the same timing information
            if (typeof BitcoinMinuteRefresh !== 'undefined' && BitcoinMinuteRefresh.updateServerTime) {
                BitcoinMinuteRefresh.updateServerTime(serverTimeOffset, serverStartTime);
            }
        }, 100);
    };

    // Function to fix the Last Block line in the payout card
    function fixLastBlockLine() {
        // Add the style to fix the Last Block line
        $("<style>")
            .prop("type", "text/css")
            .html(`
      /* Fix for Last Block line to keep all elements on one line */
      .card-body p.last-block-line {
        white-space: nowrap;
        overflow: hidden;
        text-overflow: ellipsis;
        display: flex;
        align-items: center;
      }
      
      .card-body p.last-block-line > strong {
        flex-shrink: 0;
      }
      
      .card-body p.last-block-line > span,
      .card-body p.last-block-line > #indicator_last_block {
        display: inline-block;
        margin-right: 5px;
      }
    `)
            .appendTo("head");

        // Apply the class to the Last Block line
        $("#payoutMiscCard .card-body p").each(function () {
            const strongElem = $(this).find("strong");
            if (strongElem.length && strongElem.text().includes("Last Block")) {
                $(this).addClass("last-block-line");
            }
        });
    }

    // Call this function
    fixLastBlockLine();

    // Check if we should show the hashrate normalization notice
    checkAndShowHashrateNotice();

    // Also show notice when entering low hashrate mode for the first time in a session
    // Track when we enter low hashrate mode to show specialized notification
    const originalUpdateChartWithNormalizedData = updateChartWithNormalizedData;
    window.updateChartWithNormalizedData = function (chart, data) {
        const wasInLowHashrateMode = chart && chart.lowHashrateState &&
            chart.lowHashrateState.isLowHashrateMode;

        // Call original function
        originalUpdateChartWithNormalizedData(chart, data);

        // Check if we just entered low hashrate mode
        if (chart && chart.lowHashrateState &&
            chart.lowHashrateState.isLowHashrateMode && !wasInLowHashrateMode) {

            console.log("Entered low hashrate mode - showing notification");

            // Show the notice if it hasn't been permanently hidden
            if (localStorage.getItem('hideHashrateNotice') !== 'true' &&
                !$("#hashrateNormalizeNotice").length) {
                showHashrateNormalizeNotice();
            }
        }
    };

    // Initialize payout tracking
    initPayoutTracking();

    // Add this to the setupThemeChangeListener function or document.ready
    $(document).on('themeChanged', function () {
        // Refresh payout history display with new theme
        if ($("#payout-history-container").is(":visible")) {
            displayPayoutSummary();
        }

        // Refresh any visible payout comparison with new theme
        if (lastPayoutTracking.payoutHistory.length > 0) {
            const latest = lastPayoutTracking.payoutHistory[0];
            displayPayoutComparison(latest);
        }
    });

    // Load timezone setting early
    (function loadTimezoneEarly() {
        // First try to get from localStorage for instant access
        try {
            const storedTimezone = localStorage.getItem('dashboardTimezone');
            if (storedTimezone) {
                window.dashboardTimezone = storedTimezone;
                console.log(`Using cached timezone: ${storedTimezone}`);
            }
        } catch (e) {
            console.error("Error reading timezone from localStorage:", e);
        }

        // Then fetch from server to ensure we have the latest setting
        fetch('/api/timezone')
            .then(response => response.json())
            .then(data => {
                if (data && data.timezone) {
                    window.dashboardTimezone = data.timezone;
                    console.log(`Set timezone from server: ${data.timezone}`);

                    // Cache for future use
                    try {
                        localStorage.setItem('dashboardTimezone', data.timezone);
                    } catch (e) {
                        console.error("Error storing timezone in localStorage:", e);
                    }
                }
            })
            .catch(error => {
                console.error("Error fetching timezone:", error);
            });
    })();

    // Floating Oracle tab logic
    function showYouTubeFloatingTab() {
        // Prevent multiple tabs
        if (document.getElementById('youtubeFloatingTab')) return;

        // Create overlay
        const overlay = document.createElement('div');
        overlay.id = 'youtubeFloatingTab';
        overlay.className = 'floating-tab-overlay';

        // Create tab container
        const tab = document.createElement('div');
        tab.className = 'floating-tab';

        // Close button
        const closeBtn = document.createElement('button');
        closeBtn.className = 'floating-tab-close';
        closeBtn.innerHTML = '&times;';
        closeBtn.onclick = function () {
            overlay.remove();
        };

        // Iframe for UTXO Oracle
        const iframe = document.createElement('iframe');
        iframe.width = "560";
        iframe.height = "315";
        iframe.src = "https://utxo.live/oracle/";
        iframe.title = "UTXO Oracle";
        iframe.frameBorder = "0";
        iframe.referrerPolicy = "strict-origin-when-cross-origin";
        iframe.allowFullscreen = true;

        // Add required permissions explicitly
        iframe.setAttribute('allow', 'autoplay; encrypted-media');

        // Assemble
        tab.appendChild(closeBtn);
        tab.appendChild(iframe);
        overlay.appendChild(tab);
        document.body.appendChild(overlay);
    }

    // Attach click handler
    $(document).on('click', '#btc_price', function () {
        showYouTubeFloatingTab();
    });

    // Override the manualRefresh function to update the shared lastRefreshTime
    const originalManualRefresh = manualRefresh;
    window.manualRefresh = function () {
        // Update the shared timing data
        window.sharedTimingData.lastRefreshTime = Date.now();

        // Call the original function
        originalManualRefresh();

        // Notify BitcoinMinuteRefresh about the refresh
        if (typeof BitcoinMinuteRefresh !== 'undefined' && BitcoinMinuteRefresh.notifyRefresh) {
            BitcoinMinuteRefresh.notifyRefresh();
        }
    };

    // Initialize the chart
    trendChart = initializeChart();

    // Add keyboard event listener for Shift+R
    $(document).keydown(function (event) {
        // Check if Shift+R is pressed (key code 82 is 'R')
        if (event.shiftKey && event.keyCode === 82) {
            resetDashboardChart();

            // Prevent default browser behavior (e.g., reload with Shift+R in some browsers)
            event.preventDefault();
        }
    });

    // Apply any saved arrows to DOM on page load
    arrowIndicator.forceApplyArrows();

    // Initialize BitcoinMinuteRefresh with our refresh function
    if (typeof BitcoinMinuteRefresh !== 'undefined' && BitcoinMinuteRefresh.initialize) {
        BitcoinMinuteRefresh.initialize(window.manualRefresh);

        // Immediately update it with our current server time information
        if (serverTimeOffset && serverStartTime) {
            BitcoinMinuteRefresh.updateServerTime(serverTimeOffset, serverStartTime);
        }
    }

    // Update BitcoinProgressBar theme when theme changes
    $(document).on('themeChanged', function () {
        if (typeof BitcoinMinuteRefresh !== 'undefined' &&
            typeof BitcoinMinuteRefresh.updateTheme === 'function') {
            BitcoinMinuteRefresh.updateTheme();
        }
    });

    // Set up event source for SSE
    setupEventSource();

    // Start server time polling
    updateServerTime();
    setInterval(updateServerTime, 30000);

    // Live block timer update every second
    blockTimerInterval = setInterval(updateBlockTimerValue, 1000);

    // Update the manual refresh button color
    $("body").append('<button id="refreshButton" style="position: fixed; bottom: 20px; left: 20px; z-index: 1000; background: #0088cc; color: white; border: none; padding: 8px 16px; display: none; cursor: pointer;">Refresh Data</button>');

    $("#refreshButton").on("click", function () {
        $(this).text("Refreshing...");
        $(this).prop("disabled", true);
        manualRefresh();
        setTimeout(function () {
            $("#refreshButton").text("Refresh Data");
            $("#refreshButton").prop("disabled", false);
        }, 5000);
    });

    // Force a data refresh when the page loads
    manualRefresh();

    // Add emergency refresh button functionality
    $("#forceRefreshBtn").show().on("click", function () {
        $(this).text("Refreshing...");
        $(this).prop("disabled", true);

        $.ajax({
            url: '/api/force-refresh',
            method: 'POST',
            timeout: 15000,
            success: function (data) {
                console.log("Force refresh successful:", data);
                manualRefresh(); // Immediately get the new data
                $("#forceRefreshBtn").text("Force Refresh").prop("disabled", false);
            },
            error: function (xhr, status, error) {
                console.error("Force refresh failed:", error);
                $("#forceRefreshBtn").text("Force Refresh").prop("disabled", false);
                alert("Refresh failed: " + error);
            }
        });
    });

    // Add stale data detection
    setInterval(function () {
        if (latestMetrics && latestMetrics.server_timestamp) {
            const lastUpdate = new Date(latestMetrics.server_timestamp);
            const timeSinceUpdate = Math.floor((Date.now() - lastUpdate.getTime()) / 1000);
            if (timeSinceUpdate > 120) { // More than 2 minutes
                showConnectionIssue(`Data stale (${timeSinceUpdate}s old). Use Force Refresh.`);
                $("#forceRefreshBtn").show();
            }
        }
    }, 30000); // Check every 30 seconds

    // Initialize notification badge
    initNotificationBadge();
});<|MERGE_RESOLUTION|>--- conflicted
+++ resolved
@@ -2918,7 +2918,6 @@
         /* All dividers */
         .metric-divider-container {
             grid-column: 3;
-<<<<<<< HEAD
             justify-self: end;
             position: absolute;
             right: 0;
@@ -2927,13 +2926,6 @@
             display: flex;
             align-items: center;
             justify-content: flex-end;
-=======
-            justify-self: stretch;
-            display: flex;
-            align-items: center;
-            justify-content: flex-end;
-            width: 100%;
->>>>>>> 76026d07
         }
         
         .metric-divider {
