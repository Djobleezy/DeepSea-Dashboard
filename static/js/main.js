"use strict";

/**
 * ArrowIndicator - A clean implementation for managing metric value change indicators
 * 
 * This module provides a simple, self-contained system for managing arrow indicators
 * that show whether metric values have increased, decreased, or remained stable
 * between refreshes.
 */
class ArrowIndicator {
    constructor() {
        this.previousMetrics = {};
        this.arrowStates = {};
        this.changeThreshold = 0.00001;
        this.debug = false;

        // Load saved state immediately
        this.loadFromStorage();

        // DOM ready handling
        if (document.readyState === 'loading') {
            document.addEventListener('DOMContentLoaded', () => this.initializeDOM());
        } else {
            setTimeout(() => this.initializeDOM(), 100);
        }

        // Handle tab visibility changes
        document.addEventListener("visibilitychange", () => {
            if (!document.hidden) {
                this.loadFromStorage();
                this.forceApplyArrows();
            }
        });

        // Handle storage changes for cross-tab sync
        window.addEventListener('storage', this.handleStorageEvent.bind(this));
    }

    initializeDOM() {
        // First attempt to apply arrows
        this.forceApplyArrows();

        // Set up a detection system to find indicator elements
        this.detectIndicatorElements();
    }

    detectIndicatorElements() {
        // Scan the DOM for all elements that match our indicator pattern
        const indicatorElements = {};

        // Look for elements with IDs starting with "indicator_"
        const elements = document.querySelectorAll('[id^="indicator_"]');
        elements.forEach(element => {
            const key = element.id.replace('indicator_', '');
            indicatorElements[key] = element;
        });

        // Apply arrows to the found elements
        this.applyArrowsToFoundElements(indicatorElements);

        // Set up a MutationObserver to catch dynamically added elements
        this.setupMutationObserver();

        // Schedule additional attempts with increasing delays
        [500, 1000, 2000].forEach(delay => {
            setTimeout(() => this.forceApplyArrows(), delay);
        });
    }

    setupMutationObserver() {
        // Watch for changes to the DOM that might add indicator elements
        const observer = new MutationObserver(mutations => {
            let newElementsFound = false;

            mutations.forEach(mutation => {
                if (mutation.type === 'childList' && mutation.addedNodes.length) {
                    mutation.addedNodes.forEach(node => {
                        if (node.nodeType === 1) { // Element node
                            // Check the node itself
                            if (node.id && node.id.startsWith('indicator_')) {
                                newElementsFound = true;
                            }

                            // Check children of the node
                            const childIndicators = node.querySelectorAll('[id^="indicator_"]');
                            if (childIndicators.length) {
                                newElementsFound = true;
                            }
                        }
                    });
                }
            });

            if (newElementsFound) {
                this.forceApplyArrows();
            }
        });

        // Start observing
        observer.observe(document.body, {
            childList: true,
            subtree: true
        });
    }

    forceApplyArrows() {
        let applied = 0;
        let missing = 0;

        // Apply arrows to all indicators we know about
        Object.keys(this.arrowStates).forEach(key => {
            const element = document.getElementById(`indicator_${key}`);
            if (element) {
                // Double-check if the element is visible
                const arrowValue = this.arrowStates[key] || "";

                // Use direct DOM manipulation instead of innerHTML for better reliability
                if (arrowValue) {
                    // Clear existing content
                    while (element.firstChild) {
                        element.removeChild(element.firstChild);
                    }

                    // Create the new icon element
                    const tmpDiv = document.createElement('div');
                    tmpDiv.innerHTML = arrowValue;
                    const iconElement = tmpDiv.firstChild;

                    // Make the arrow more visible
                    if (iconElement) {
                        element.appendChild(iconElement);

                        // Force the arrow to be visible
                        iconElement.style.display = "inline-block";
                    }
                }

                applied++;
            } else {
                missing++;
            }
        });

        return applied;
    }

    applyArrowsToFoundElements(elements) {
        let applied = 0;

        Object.keys(elements).forEach(key => {
            if (this.arrowStates[key]) {
                const element = elements[key];
                element.innerHTML = this.arrowStates[key];
                applied++;
            }
        });
    }

    updateIndicators(newMetrics, forceReset = false) {
        if (!newMetrics) return this.arrowStates;

        // Define metrics that should have indicators
        const metricKeys = [
            "pool_total_hashrate", "hashrate_24hr", "hashrate_3hr", "hashrate_10min",
            "hashrate_60sec", "block_number", "btc_price", "network_hashrate",
            "difficulty", "daily_revenue", "daily_power_cost", "daily_profit_usd",
            "monthly_profit_usd", "daily_mined_sats", "monthly_mined_sats", "unpaid_earnings",
            "estimated_earnings_per_day_sats", "estimated_earnings_next_block_sats",
            "estimated_rewards_in_window_sats", "workers_hashing"
        ];

        // Clear all arrows if requested
        if (forceReset) {
            metricKeys.forEach(key => {
                this.arrowStates[key] = "";
            });
        }

        // Current theme affects arrow colors
        const theme = getCurrentTheme();
        const upArrowColor = THEME.SHARED.GREEN;
        const downArrowColor = THEME.SHARED.RED;

        // Get normalized values and compare with previous metrics
        for (const key of metricKeys) {
            if (newMetrics[key] === undefined) continue;

            const newValue = this.getNormalizedValue(newMetrics, key);
            if (newValue === null) continue;

            if (this.previousMetrics[key] !== undefined) {
                const prevValue = this.previousMetrics[key];

                if (newValue > prevValue * (1 + this.changeThreshold)) {
                    this.arrowStates[key] = "<i class='arrow chevron fa-solid fa-angle-double-up bounce-up' style='color: green; display: inline-block !important;'></i>";
                }
                else if (newValue < prevValue * (1 - this.changeThreshold)) {
                    this.arrowStates[key] = "<i class='arrow chevron fa-solid fa-angle-double-down bounce-down' style='color: red; position: relative; top: -2px; display: inline-block !important;'></i>";
                }
            }

            this.previousMetrics[key] = newValue;
        }

        // Apply arrows to DOM
        this.forceApplyArrows();

        // Save to localStorage for persistence
        this.saveToStorage();

        return this.arrowStates;
    }

    // Get a normalized value for a metric to ensure consistent comparisons
    getNormalizedValue(metrics, key) {
        const value = parseFloat(metrics[key]);
        if (isNaN(value)) return null;

        // Special handling for hashrate values to normalize units
        if (key.includes('hashrate')) {
            const unit = metrics[key + '_unit'] || 'th/s';
            return this.normalizeHashrate(value, unit);
        }

        return value;
    }

    // Normalize hashrate to a common unit (TH/s)
    normalizeHashrate(value, unit) {
        // Use the enhanced global normalizeHashrate function
        return window.normalizeHashrate(value, unit);
    }

    // Save current state to localStorage
    saveToStorage() {
        try {
            // Save arrow states
            localStorage.setItem('dashboardArrows', JSON.stringify(this.arrowStates));

            // Save previous metrics for comparison after page reload
            localStorage.setItem('dashboardPreviousMetrics', JSON.stringify(this.previousMetrics));
        } catch (e) {
            console.error("Error saving arrow indicators to localStorage:", e);
        }
    }

    // Load state from localStorage
    loadFromStorage() {
        try {
            // Load arrow states
            const savedArrows = localStorage.getItem('dashboardArrows');
            if (savedArrows) {
                this.arrowStates = JSON.parse(savedArrows);
            }

            // Load previous metrics
            const savedMetrics = localStorage.getItem('dashboardPreviousMetrics');
            if (savedMetrics) {
                this.previousMetrics = JSON.parse(savedMetrics);
            }
        } catch (e) {
            console.error("Error loading arrow indicators from localStorage:", e);
            // On error, reset to defaults
            this.arrowStates = {};
            this.previousMetrics = {};
        }
    }

    // Handle storage events for cross-tab synchronization
    handleStorageEvent(event) {
        if (event.key === 'dashboardArrows') {
            try {
                const newArrows = JSON.parse(event.newValue);
                this.arrowStates = newArrows;
                this.forceApplyArrows();
            } catch (e) {
                console.error("Error handling storage event:", e);
            }
        }
    }

    // Reset for new refresh cycle
    prepareForRefresh() {
        Object.keys(this.arrowStates).forEach(key => {
            this.arrowStates[key] = "";
        });
        this.forceApplyArrows();
    }

    // Clear all indicators
    clearAll() {
        this.arrowStates = {};
        this.previousMetrics = {};
        this.forceApplyArrows();
        this.saveToStorage();
    }
}

// Create the singleton instance
const arrowIndicator = new ArrowIndicator();

// Global timezone configuration
let dashboardTimezone = 'America/Los_Angeles'; // Default
window.dashboardTimezone = dashboardTimezone; // Make it globally accessible

// Hashrate thresholds
let lowHashrateThresholdTHS = 3.0;
let highHashrateThresholdTHS = 20.0;
window.lowHashrateThresholdTHS = lowHashrateThresholdTHS;
window.highHashrateThresholdTHS = highHashrateThresholdTHS;

// Fetch the configured timezone when the page loads
function fetchTimezoneConfig() {
    fetch('/api/timezone')
        .then(response => response.json())
        .then(data => {
            if (data && data.timezone) {
                dashboardTimezone = data.timezone;
                window.dashboardTimezone = dashboardTimezone; // Make it globally accessible
                console.log(`Using configured timezone: ${dashboardTimezone}`);
            }
        })
        .catch(error => console.error('Error fetching timezone config:', error));
}

function fetchHashrateThresholds() {
    fetch('/api/config')
        .then(response => response.json())
        .then(cfg => {
            if (cfg.low_hashrate_threshold_ths !== undefined) {
                lowHashrateThresholdTHS = parseFloat(cfg.low_hashrate_threshold_ths);
                window.lowHashrateThresholdTHS = lowHashrateThresholdTHS;
            }
            if (cfg.high_hashrate_threshold_ths !== undefined) {
                highHashrateThresholdTHS = parseFloat(cfg.high_hashrate_threshold_ths);
                window.highHashrateThresholdTHS = highHashrateThresholdTHS;
            }
        })
        .catch(err => console.error('Error fetching hashrate thresholds:', err));
}

// Call this on page load
document.addEventListener('DOMContentLoaded', () => {
    fetchTimezoneConfig();
    fetchHashrateThresholds();
});

// Global variables
let previousMetrics = {};
let latestMetrics = null;
let initialLoad = true;
let trendData = [];
let trendLabels = [];
let trendChart = null;
// Stored block annotations as ISO timestamp strings
let blockAnnotations = [];
let connectionRetryCount = 0;
let maxRetryCount = 10;
let reconnectionDelay = 1000; // Start with 1 second
let pingInterval = null;
let lastPingTime = Date.now();
let connectionLostTimeout = null;

// Add this to the top of main.js with other global variables
let lastPayoutTracking = {
    lastUnpaidEarnings: null,
    payoutHistory: [],
    avgDays: null
};

// Server time variables for uptime calculation
let serverTimeOffset = 0;
let serverStartTime = null;

// Track block timing for network block intervals
let lastBlockNumber = null;
let lastBlockTime = null;
let blockTimerInterval = null;

// Restore last block timer info from localStorage so the timer persists
try {
    const storedTime = localStorage.getItem('dashboardLastBlockTime');
    if (storedTime) {
        const parsedTime = parseInt(storedTime, 10);
        if (!isNaN(parsedTime)) {
            lastBlockTime = parsedTime;
        }
    }

    const storedNumber = localStorage.getItem('dashboardLastBlockNumber');
    if (storedNumber) {
        const parsedNumber = parseInt(storedNumber, 10);
        if (!isNaN(parsedNumber)) {
            lastBlockNumber = parsedNumber;
        }
    }
} catch (e) {
    console.error('Error loading block timer from localStorage:', e);
}

// Register local annotation plugin if available
if (window.simpleAnnotationPlugin) {
    Chart.register(window.simpleAnnotationPlugin);
}

function parseOldLabel(label, tz) {
    const now = Date.now();
    const dayMs = 24 * 60 * 60 * 1000;
    const offset = new Date(new Date().toLocaleString('en-US', { timeZone: tz })).getTime() - now;
    const parts = label.split(':');
    if (parts.length < 2) return null;
    const hour = parseInt(parts[0], 10);
    const minute = parseInt(parts[1], 10);
    if (isNaN(hour) || isNaN(minute)) return null;
    const base = new Date();
    base.setHours(hour, minute, 0, 0);
    let ts = base.getTime() - offset;
    const diff = ts - now;
    if (diff > 12 * 60 * 60 * 1000) ts -= dayMs;
    else if (diff < -12 * 60 * 60 * 1000) ts += dayMs;
    return new Date(ts).toISOString();
}

function pruneBlockAnnotations(minutes = 180, maxEntries = 100) {
    const tz = window.dashboardTimezone || DEFAULT_TIMEZONE;
    const cutoff = Date.now() - minutes * 60 * 1000;

    try {
        blockAnnotations = blockAnnotations
            .map(ts => {
                if (typeof ts === 'string' && ts.match(/^\d{1,2}:\d{2}$/)) {
                    return parseOldLabel(ts, tz);
                }
                return ts;
            })
            .filter(ts => {
                const time = new Date(ts).getTime();
                return !isNaN(time) && time >= cutoff;
            });

        if (maxEntries && blockAnnotations.length > maxEntries) {
            blockAnnotations.splice(0, blockAnnotations.length - maxEntries);
        }
    } catch (e) {
        console.error('Error pruning block annotations', e);
        blockAnnotations = [];
    }
}

function clearBlockAnnotations() {
    blockAnnotations = [];
    try {
        localStorage.removeItem('blockAnnotations');
    } catch (e) {
        console.error('Error clearing block annotations', e);
    }
    if (trendChart) {
        updateBlockAnnotations(trendChart);
        trendChart.update('none');
    }
}

window.clearBlockAnnotations = clearBlockAnnotations;

function loadBlockAnnotations(minutes = 180, maxEntries = 100) {
    const tz = window.dashboardTimezone || DEFAULT_TIMEZONE;
    const formatter = new Intl.DateTimeFormat('en-US', {
        timeZone: tz,
        hour: '2-digit',
        minute: '2-digit',
        hour12: true
    });

    // Compute cutoff based on requested minutes
    const cutoff = Date.now() - minutes * 60 * 1000;

    try {
        const stored = localStorage.getItem('blockAnnotations');
            if (stored) {
                const parsed = JSON.parse(stored);
                if (Array.isArray(parsed)) {
                    blockAnnotations = parsed.map(item => {
                        if (typeof item === 'string' && item.match(/^\d{1,2}:\d{2}$/)) {
                            return parseOldLabel(item, tz);
                        }
                        return item;
                    });
                }
            }
    } catch (e) {
        console.error('Error loading block annotations', e);
        blockAnnotations = [];
    }

    pruneBlockAnnotations(minutes, maxEntries);

    // Fetch past block events from the server and merge with stored annotations
    fetch(`/api/block-events?minutes=${minutes}`)
        .then(resp => resp.json())
        .then(data => {
            if (data && Array.isArray(data.events)) {
                data.events.forEach(ev => {
                    try {
                        const d = new Date(ev.timestamp);
                        if (d.getTime() < cutoff) return;
                        const iso = d.toISOString();
                        if (!blockAnnotations.includes(iso)) {
                            blockAnnotations.push(iso);
                        }
                    } catch (err) {
                        console.error('Error processing block event', err);
                    }
                });
                saveBlockAnnotations();
                if (trendChart) {
                    updateBlockAnnotations(trendChart);
                    trendChart.update('none');
                }
            }
        })
        .catch(err => console.error('Error fetching block events', err));
}

// --- Block timer helpers ---
function formatDuration(seconds) {
    const m = Math.floor(seconds / 60);
    const s = seconds % 60;
    return `${m}m ${s.toString().padStart(2, '0')}s`;
}

function getBlockTimerClass(seconds) {
    if (seconds < 8 * 60) {
        return 'very-lucky';
    } else if (seconds < 10 * 60) {
        return 'lucky';
    } else if (seconds <= 12 * 60) {
        return 'normal-luck';
    }
    return 'unlucky';
}

function updateBlockTimerValue() {
    if (!lastBlockTime) {
        return;
    }
    const elapsed = Math.floor((Date.now() - lastBlockTime) / 1000);
    const timerEl = document.getElementById('block_timer');
    if (timerEl) {
        timerEl.textContent = formatDuration(elapsed);
        timerEl.className = 'metric-value metric-divider-value ' + getBlockTimerClass(elapsed);
    }
}

function saveBlockAnnotations(minutes = 180, maxEntries = 100) {
    pruneBlockAnnotations(minutes, maxEntries);
    try {
        localStorage.setItem('blockAnnotations', JSON.stringify(blockAnnotations));
    } catch (e) {
        console.error('Error saving block annotations', e);
    }
}

function updateBlockAnnotations(chart) {
    if (!chart || !chart.options) return;
    if (!chart.options.plugins) chart.options.plugins = {};
    if (!chart.options.plugins.annotation) chart.options.plugins.annotation = { annotations: {} };

    let anns = chart.options.plugins.annotation.annotations;
    if (!anns) {
        anns = {};
        chart.options.plugins.annotation.annotations = anns;
    }

    Object.keys(anns).forEach(key => {
        if (key.startsWith('blockEvent')) delete anns[key];
    });

    const theme = getCurrentTheme();
    const tz = window.dashboardTimezone || DEFAULT_TIMEZONE;
    const formatter = new Intl.DateTimeFormat('en-US', {
        timeZone: tz,
        hour: '2-digit',
        minute: '2-digit',
        hour12: true
    });

    const validLabels = chart.data && Array.isArray(chart.data.labels)
        ? new Set(chart.data.labels)
        : new Set();
    let idx = 0;
    blockAnnotations.forEach(ts => {
        const label = formatter.format(new Date(ts)).replace(/\s[AP]M$/i, '');
        if (!validLabels.has(label)) return;
        anns['blockEvent' + idx] = {
            type: 'line',
            xMin: label,
            xMax: label,
            borderColor: theme.CHART.BLOCK_EVENT,
            borderWidth: 2,
            borderDash: [4, 2],
            label: {
                enabled: true,
                content: label,
                backgroundColor: 'rgba(0,0,0,0.8)',
                color: theme.CHART.BLOCK_EVENT,
                font: {
                    family: "'VT323', monospace",
                    size: 16,
                    weight: 'bold'
                },
                padding: { top: 4, bottom: 4, left: 8, right: 8 },
                borderRadius: 0,
                position: 'start'
            }
        };
        idx++;
    });
}

// Hashrate Normalization Utilities
// Enhanced normalizeHashrate function with better error handling for units
/**
 * Normalizes hashrate values to TH/s (terahashes per second) for consistent comparison
 * @param {number|string} value - The hashrate value to normalize
 * @param {string} unit - The unit of the provided hashrate (e.g., 'ph/s', 'th/s', 'gh/s')
 * @param {boolean} [debug=false] - Whether to output detailed debugging information
 * @returns {number} - The normalized hashrate value in TH/s
 */
function normalizeHashrate(value, unit, debug = false) {
    // Handle null, undefined, empty strings or non-numeric values
    if (value === null || value === undefined || value === '' || isNaN(parseFloat(value))) {
        if (debug) console.warn(`Invalid hashrate value: ${value}`);
        return 0;
    }

    // Convert to number and handle scientific notation (e.g., "1.23e+5")
    value = parseFloat(value);

    // Standardize unit handling with a lookup table
    const unit_normalized = (unit || 'th/s').toLowerCase().trim();

    // Store original values for logging
    const originalValue = value;
    const originalUnit = unit;

    // Lookup table for conversion factors (all relative to TH/s)
    const unitConversions = {
        // Zettahash (ZH/s) - 1 ZH/s = 1,000,000,000 TH/s
        'zh/s': 1000000000,
        'z/s': 1000000000,
        'z': 1000000000,
        'zettahash': 1000000000,
        'zettahash/s': 1000000000,
        'zetta': 1000000000,

        // Exahash (EH/s) - 1 EH/s = 1,000,000 TH/s
        'eh/s': 1000000,
        'e/s': 1000000,
        'e': 1000000,
        'exahash': 1000000,
        'exahash/s': 1000000,
        'exa': 1000000,

        // Petahash (PH/s) - 1 PH/s = 1,000 TH/s
        'ph/s': 1000,
        'p/s': 1000,
        'p': 1000,
        'petahash': 1000,
        'petahash/s': 1000,
        'peta': 1000,

        // Terahash (TH/s) - Base unit
        'th/s': 1,
        't/s': 1,
        't': 1,
        'terahash': 1,
        'terahash/s': 1,
        'tera': 1,

        // Gigahash (GH/s) - 1 TH/s = 1,000 GH/s
        'gh/s': 1 / 1000,
        'g/s': 1 / 1000,
        'g': 1 / 1000,
        'gigahash': 1 / 1000,
        'gigahash/s': 1 / 1000,
        'giga': 1 / 1000,

        // Megahash (MH/s) - 1 TH/s = 1,000,000 MH/s
        'mh/s': 1 / 1000000,
        'm/s': 1 / 1000000,
        'm': 1 / 1000000,
        'megahash': 1 / 1000000,
        'megahash/s': 1 / 1000000,
        'mega': 1 / 1000000,

        // Kilohash (KH/s) - 1 TH/s = 1,000,000,000 KH/s
        'kh/s': 1 / 1000000000,
        'k/s': 1 / 1000000000,
        'k': 1 / 1000000000,
        'kilohash': 1 / 1000000000,
        'kilohash/s': 1 / 1000000000,
        'kilo': 1 / 1000000000,

        // Hash (H/s) - 1 TH/s = 1,000,000,000,000 H/s
        'h/s': 1 / 1000000000000,
        'h': 1 / 1000000000000,
        'hash': 1 / 1000000000000,
        'hash/s': 1 / 1000000000000
    };

    let conversionFactor = null;
    let matchedUnit = null;

    // Direct lookup for exact matches
    if (unitConversions.hasOwnProperty(unit_normalized)) {
        conversionFactor = unitConversions[unit_normalized];
        matchedUnit = unit_normalized;
    } else {
        // Fuzzy matching for non-exact matches
        for (const knownUnit in unitConversions) {
            if (unit_normalized.includes(knownUnit) || knownUnit.includes(unit_normalized)) {
                conversionFactor = unitConversions[knownUnit];
                matchedUnit = knownUnit;

                if (debug) {
                    console.log(`Fuzzy matching unit: "${unit}" → interpreted as "${knownUnit}" (conversion: ${unitConversions[knownUnit]})`);
                }
                break;
            }
        }
    }

    // Handle unknown units
    if (conversionFactor === null) {
        console.warn(`Unrecognized hashrate unit: "${unit}", assuming TH/s. Value: ${value}`);

        // Automatically detect and suggest the appropriate unit based on magnitude
        if (value > 1000) {
            console.warn(`NOTE: Value ${value} is quite large for TH/s. Could it be PH/s?`);
        } else if (value > 1000000) {
            console.warn(`NOTE: Value ${value} is extremely large for TH/s. Could it be EH/s?`);
        } else if (value < 0.001) {
            console.warn(`NOTE: Value ${value} is quite small for TH/s. Could it be GH/s or MH/s?`);
        }

        // Assume TH/s as fallback
        conversionFactor = 1;
        matchedUnit = 'th/s';
    }

    // Calculate normalized value
    const normalizedValue = value * conversionFactor;

    // Log abnormally large conversions for debugging
    if ((normalizedValue > 1000000 || normalizedValue < 0.000001) && normalizedValue !== 0) {
        console.log(`Large scale conversion detected: ${originalValue} ${originalUnit} → ${normalizedValue.toExponential(2)} TH/s`);
    }

    // Extra debugging for very large values to help track the Redis storage issue
    if (debug && originalValue > 900000 && matchedUnit === 'th/s') {
        console.group('High Hashrate Debug Info');
        console.log(`Original: ${originalValue} ${originalUnit}`);
        console.log(`Normalized: ${normalizedValue} TH/s`);
        console.log(`Should be displayed as: ${(normalizedValue / 1000).toFixed(2)} PH/s`);
        console.log('Call stack:', new Error().stack);
        console.groupEnd();
    }

    return normalizedValue;
}

// ===== Chart Data Points Control =====
let chartPoints = 180; // Default to 180 points

function updateChartPointsButtons() {
    document.getElementById('btn-30').classList.toggle('active', chartPoints === 30);
    document.getElementById('btn-60').classList.toggle('active', chartPoints === 60);
    document.getElementById('btn-180').classList.toggle('active', chartPoints === 180);
}

function setChartPoints(points) {
    if (points === chartPoints) return;
    chartPoints = points;
    updateChartPointsButtons();
    // Reload block annotations for the new time range
    loadBlockAnnotations(chartPoints);

    updateChartWithNormalizedData(trendChart, latestMetrics);

    try {
        localStorage.setItem('chartPointsPreference', points.toString());
    } catch (e) {
        console.error("Error storing chart points preference", e);
    }

    // No need to reconnect SSE when toggling chart view
    // The current metrics already contain all history points
    // and updateChartWithNormalizedData will re-render the chart
}

function showLoadingOverlay(elementId) {
    const element = document.getElementById(elementId);
    if (!element) return;

    // Remove existing overlay if any
    let overlay = document.getElementById('loadingOverlay');
    if (overlay) overlay.remove();

    // Create loading overlay
    overlay = document.createElement('div');
    overlay.id = 'loadingOverlay';
    overlay.style.position = 'absolute';
    overlay.style.top = '0';
    overlay.style.left = '0';
    overlay.style.width = '100%';
    overlay.style.height = '100%';
    overlay.style.backgroundColor = 'rgba(0, 0, 0, 0.5)';
    overlay.style.display = 'flex';
    overlay.style.alignItems = 'center';
    overlay.style.justifyContent = 'center';
    overlay.style.zIndex = '10';
    overlay.style.borderRadius = '4px';

    // Add loading spinner
    const spinner = document.createElement('div');
    spinner.className = 'loading-spinner';
    overlay.appendChild(spinner);

    // Make parent position relative for absolute positioning
    const parent = element.parentElement;
    if (getComputedStyle(parent).position === 'static') {
        parent.style.position = 'relative';
    }

    // Add overlay to parent
    parent.appendChild(overlay);

    // Auto-hide after 2 seconds (failsafe)
    setTimeout(() => {
        const overlay = document.getElementById('loadingOverlay');
        if (overlay) overlay.remove();
    }, 2000);
}

// Helper function to format hashrate values for display
function formatHashrateForDisplay(value, unit) {
    if (isNaN(value) || value === null || value === undefined) return "N/A";

    // Always normalize to TH/s first if unit is provided
    let normalizedValue = unit ? normalizeHashrate(value, unit) : value;

    // Select appropriate unit based on magnitude
    if (normalizedValue >= 1000000) { // EH/s range
        return (normalizedValue / 1000000).toFixed(2) + ' EH/s';
    } else if (normalizedValue >= 1000) { // PH/s range
        return (normalizedValue / 1000).toFixed(2) + ' PH/s';
    } else if (normalizedValue >= 1) { // TH/s range
        return normalizedValue.toFixed(2) + ' TH/s';
    } else if (normalizedValue >= 0.001) { // GH/s range
        return (normalizedValue * 1000).toFixed(2) + ' GH/s';
    } else { // MH/s range or smaller
        return (normalizedValue * 1000000).toFixed(2) + ' MH/s';
    }
}

// Function to calculate block finding probability based on hashrate and network hashrate
function calculateBlockProbability(yourHashrate, yourHashrateUnit, networkHashrate) {
    // First normalize both hashrates to the same unit (TH/s)
    const normalizedYourHashrate = normalizeHashrate(yourHashrate, yourHashrateUnit);

    // Network hashrate is in EH/s, convert to TH/s (1 EH/s = 1,000,000 TH/s)
    const networkHashrateInTH = networkHashrate * 1000000;

    // Calculate probability as your_hashrate / network_hashrate
    const probability = normalizedYourHashrate / networkHashrateInTH;

    // Format the probability for display
    return formatProbability(probability);
}

// Format probability for display
function formatProbability(probability) {
    // Format as 1 in X chance (more intuitive for small probabilities)
    if (probability > 0) {
        const oneInX = Math.round(1 / probability);
        return `1 : ${numberWithCommas(oneInX)}`;
    } else {
        return "N/A";
    }
}

// Calculate theoretical time to find a block based on hashrate
function calculateBlockTime(yourHashrate, yourHashrateUnit, networkHashrate) {
    // First normalize both hashrates to the same unit (TH/s)
    const normalizedYourHashrate = normalizeHashrate(yourHashrate, yourHashrateUnit);

    // Make sure network hashrate is a valid number
    if (typeof networkHashrate !== 'number' || isNaN(networkHashrate) || networkHashrate <= 0) {
        console.error("Invalid network hashrate:", networkHashrate);
        return "N/A";
    }

    // Network hashrate is in EH/s, convert to TH/s (1 EH/s = 1,000,000 TH/s)
    const networkHashrateInTH = networkHashrate * 1000000;

    // Calculate the probability of finding a block per hash attempt
    const probability = normalizedYourHashrate / networkHashrateInTH;

    // Bitcoin produces a block every 10 minutes (600 seconds) on average
    const secondsToFindBlock = 600 / probability;

    // Log the calculation for debugging
    console.log(`Block time calculation using network hashrate: ${networkHashrate} EH/s`);
    console.log(`Your hashrate: ${yourHashrate} ${yourHashrateUnit} (normalized: ${normalizedYourHashrate} TH/s)`);
    console.log(`Probability: ${normalizedYourHashrate} / (${networkHashrate} * 1,000,000) = ${probability}`);
    console.log(`Time to find block: 600 seconds / ${probability} = ${secondsToFindBlock} seconds`);
    console.log(`Estimated time: ${secondsToFindBlock / 86400} days (${secondsToFindBlock / 86400 / 365.25} years)`);

    return formatTimeRemaining(secondsToFindBlock);
}

// Format time in seconds to a readable format (similar to est_time_to_payout)
function formatTimeRemaining(seconds) {
    if (!seconds || seconds <= 0 || !isFinite(seconds)) {
        return "N/A";
    }

    // Extremely large values (over 100 years) are not useful
    if (seconds > 3153600000) { // 100 years in seconds
        return "Never (statistically)";
    }

    const minutes = seconds / 60;
    const hours = minutes / 60;
    const days = hours / 24;
    const months = days / 30.44; // Average month length
    const years = days / 365.25; // Account for leap years

    if (years >= 1) {
        // For very long timeframes, show years and months
        const remainingMonths = Math.floor((years - Math.floor(years)) * 12);
        if (remainingMonths > 0) {
            return `${Math.floor(years)} year${Math.floor(years) !== 1 ? 's' : ''}, ${remainingMonths} month${remainingMonths !== 1 ? 's' : ''}`;
        }
        return `${Math.floor(years)} year${Math.floor(years) !== 1 ? 's' : ''}`;
    } else if (months >= 1) {
        // For months, show months and days
        const remainingDays = Math.floor((months - Math.floor(months)) * 30.44);
        if (remainingDays > 0) {
            return `${Math.floor(months)} month${Math.floor(months) !== 1 ? 's' : ''}, ${remainingDays} day${remainingDays !== 1 ? 's' : ''}`;
        }
        return `${Math.floor(months)} month${Math.floor(months) !== 1 ? 's' : ''}`;
    } else if (days >= 1) {
        // For days, show days and hours
        const remainingHours = Math.floor((days - Math.floor(days)) * 24);
        if (remainingHours > 0) {
            return `${Math.floor(days)} day${Math.floor(days) !== 1 ? 's' : ''}, ${remainingHours} hour${remainingHours !== 1 ? 's' : ''}`;
        }
        return `${Math.floor(days)} day${Math.floor(days) !== 1 ? 's' : ''}`;
    } else if (hours >= 1) {
        // For hours, show hours and minutes
        const remainingMinutes = Math.floor((hours - Math.floor(hours)) * 60);
        if (remainingMinutes > 0) {
            return `${Math.floor(hours)} hour${Math.floor(hours) !== 1 ? 's' : ''}, ${remainingMinutes} minute${remainingMinutes !== 1 ? 's' : ''}`;
        }
        return `${Math.floor(hours)} hour${Math.floor(hours) !== 1 ? 's' : ''}`;
    } else {
        // For minutes, just show minutes
        return `${Math.ceil(minutes)} minute${Math.ceil(minutes) !== 1 ? 's' : ''}`;
    }
}

// Calculate pool luck as a percentage
function calculatePoolLuck(actualSats, estimatedSats) {
    if (!actualSats || !estimatedSats || estimatedSats === 0) {
        return null;
    }

    // Calculate luck as a percentage (actual/estimated * 100)
    const luck = (actualSats / estimatedSats) * 100;
    return luck;
}

// Format luck percentage for display with color coding
function formatLuckPercentage(luckPercentage) {
    if (luckPercentage === null) {
        return "N/A";
    }

    const formattedLuck = luckPercentage.toFixed(1) + "%";

    // Don't add classes here, just return the formatted value
    // The styling will be applied separately based on the value
    return formattedLuck;
}

function trackPayoutPerformance(data) {
    // Check if we have the necessary data
    if (!data || data.unpaid_earnings === undefined) {
        return;
    }

    const currentUnpaidEarnings = data.unpaid_earnings;
    const currentTime = new Date();

    // First-time initialization
    if (lastPayoutTracking.lastUnpaidEarnings === null) {
        lastPayoutTracking.lastUnpaidEarnings = currentUnpaidEarnings;
        return;
    }

    // Check if unpaid earnings decreased significantly (potential payout)
    if (currentUnpaidEarnings < lastPayoutTracking.lastUnpaidEarnings * 0.5) {
        console.log("Payout detected! Unpaid earnings decreased from",
            lastPayoutTracking.lastUnpaidEarnings, "to", currentUnpaidEarnings);

        const actualPayoutTime = data.last_block_time ? new Date(data.last_block_time) : currentTime;

        const payoutRecord = {
            timestamp: actualPayoutTime,
            amountBTC: (lastPayoutTracking.lastUnpaidEarnings - currentUnpaidEarnings).toFixed(8),
            verified: false,
            status: 'pending',
            lightningId: ''
        };

        lastPayoutTracking.payoutHistory.unshift(payoutRecord);
        if (lastPayoutTracking.payoutHistory.length > 10) {
            lastPayoutTracking.payoutHistory.pop();
        }

        updateAvgDaysFromHistory();

        try {
            localStorage.setItem('payoutHistory', JSON.stringify(lastPayoutTracking.payoutHistory));
            fetch('/api/payout-history', {
                method: 'POST',
                headers: { 'Content-Type': 'application/json' },
                body: JSON.stringify({ record: payoutRecord })
            });
        } catch (e) {
            console.error("Error saving payout history to localStorage:", e);
        }

        displayPayoutComparison(payoutRecord);
    }

    lastPayoutTracking.lastUnpaidEarnings = currentUnpaidEarnings;
}


// Update the displayPayoutComparison function to use better formatting
function displayPayoutComparison(comparison) {

    // Update the UI with the latest payout comparison
    const payoutInfoCard = $("#payoutMiscCard .card-body");

    // Remove old comparison element if exists
    $("#payout-comparison").remove();

    // Create a new comparison element
    const comparisonElement = $("<p id='payout-comparison'></p>");

    // Format date using the earnings.js style formatter
    const formattedDate = formatPayoutDate(comparison.timestamp);

    comparisonElement.html(`
        <strong>Last Payout:</strong>
        <span class="metric-note">${formattedDate} (${formatBTC(comparison.amountBTC)} BTC)</span>
    `);

    // Add to the payout card - insert after the Est. Time to Payout element
    $("#est_time_to_payout").parent().after(comparisonElement);

    // Also update the payout history display if it exists
    if ($("#payout-history-container").is(":visible")) {
        displayPayoutSummary();
    }
}

// Function to load payout history from localStorage
function loadPayoutHistory() {
    // Attempt to load from server first
    fetch('/api/payout-history')
        .then(res => res.json())
        .then(data => {
            if (data && Array.isArray(data.payout_history)) {
                lastPayoutTracking.payoutHistory = data.payout_history;
                localStorage.setItem('payoutHistory', JSON.stringify(lastPayoutTracking.payoutHistory));
                return;
            }
            loadLocalHistory();
        })
        .catch(() => {
            loadLocalHistory();
        });
}

function loadLocalHistory() {
    try {
        const savedHistory = localStorage.getItem('payoutHistory');
        if (savedHistory) {
            lastPayoutTracking.payoutHistory = JSON.parse(savedHistory);
        }
    } catch (e) {
        console.error("Error loading payout history from localStorage:", e);
    }
}

// Update the init function to add the summary display
function initPayoutTracking() {
    loadPayoutHistory();

    // Add a button to view payout history with theme-aware styling
    const theme = getCurrentTheme();
    const isDeepSea = localStorage.getItem('useDeepSeaTheme') === 'true';

    // Create button with theme-aware text color
    const viewHistoryButton = $("<button>", {
        id: "view-payout-history",
        text: "VIEW LAST PAYOUT",
        click: togglePayoutHistoryDisplay,
        class: "btn btn-sm mt-2",
        style: `
            background-color: ${theme.PRIMARY}; 
            color: ${isDeepSea ? 'white' : 'black'};
            border-radius: 0;
            font-style: bold;
        `
    });

    $("#est_time_to_payout").parent().after(viewHistoryButton);

    // Create a container for the payout history (initially hidden)
    $("<div>", {
        id: "payout-history-container",
        style: "display: none; margin-top: 10px;"
    }).insertAfter(viewHistoryButton);

    // Update theme-change listener for the button with fixed colors for each theme
    $(document).on('themeChanged', function () {
        const updatedTheme = getCurrentTheme();
        // Check if DeepSea theme is active
        const isDeepSeaActive = localStorage.getItem('useDeepSeaTheme') === 'true';

        $("#view-payout-history").css({
            'background-color': updatedTheme.PRIMARY,
            'color': isDeepSeaActive ? 'white' : 'black'  // White for DeepSea, Black for Bitcoin
        });
    });

    // Verify payouts against official records
    verifyPayoutsAgainstOfficial();

    // Schedule regular checks for new data
    setInterval(verifyPayoutsAgainstOfficial, 1 * 60 * 1000); // Check every 1 minutes
}

// Update toggle function to include only summary display
function togglePayoutHistoryDisplay() {
    const container = $("#payout-history-container");
    const button = $("#view-payout-history");

    if (container.is(":visible")) {
        container.slideUp();
        button.text("VIEW LAST PAYOUT");
    } else {
        // Clear the container first
        container.empty();

        // Display payout summary only - this now handles everything
        displayPayoutSummary();

        // Show the container and update button text
        container.slideDown();
        button.text("HIDE LAST PAYOUT");
    }
}

// Enhanced function to display complete payout summary information
function displayPayoutSummary() {
    // Get the container
    const container = $("#payout-history-container");

    // Get current theme for styling
    const theme = getCurrentTheme();

    // Clear the container first
    container.empty();

    // Create a base container for the summary
    const summaryElement = $(`
        <div id="payout-summary" class="mb-3 p-2">
            <h6 style="color:${theme.PRIMARY};margin-bottom:8px; font-weight: bold; font-size: 18px; text-align: center;">Last Payout Summary</h6>
            <div id="summary-content"></div>
        </div>
    `);

    // Prepare the content area
    const contentArea = summaryElement.find("#summary-content");

    // Check if we have any payout history
    if (!lastPayoutTracking.payoutHistory || lastPayoutTracking.payoutHistory.length === 0) {
        contentArea.html('<p class="text-muted">No payout history available yet.</p>');

        // Add to container
        container.append(summaryElement);
        return;
    }

    // Get the most recent payout (which is the first one in the array since it's sorted newest first)
    const lastPayout = lastPayoutTracking.payoutHistory[0];

    // If no payout found (shouldn't happen but just in case), show a message
    if (!lastPayout) {
        contentArea.html('<p class="text-muted">No payout information available.</p>');
        container.append(summaryElement);
        return;
    }

    // Format date for better display
    const payoutDate = formatPayoutDate(lastPayout.timestamp);

    // Format the BTC amount
    const btcAmount = formatBTC(lastPayout.amountBTC);

    // Format fiat value using current currency and exchange rate
    let fiatValueStr = "N/A";
    if (lastPayout.amountBTC !== undefined) {
        // Get current user currency and exchange rate from latestMetrics
        const currency = latestMetrics?.currency || 'USD';
        const exchangeRate = (latestMetrics?.exchange_rates && latestMetrics.exchange_rates[currency])
            ? latestMetrics.exchange_rates[currency]
            : 1.0;

        // Calculate fiat value using current BTC price
        const btcPrice = latestMetrics?.btc_price || 0;
        if (btcPrice > 0) {
            const fiatValue = parseFloat(lastPayout.amountBTC) * btcPrice;
            const symbol = getCurrencySymbol(currency);
            fiatValueStr = `${symbol}${numberWithCommas(fiatValue.toFixed(2))}`;
        }
        // Fallback to stored fiat value if available
        else if (lastPayout.fiat_value !== undefined && lastPayout.rate !== undefined) {
            const fiatValue = lastPayout.fiat_value;
            const symbol = getCurrencySymbol(currency);
            fiatValueStr = `${symbol}${numberWithCommas(fiatValue.toFixed(2))}`;
        }
    }


    // Format transaction status and link if available
    let statusDisplay = lastPayout.status || "pending";
    const statusClass = lastPayout.verified ? "text-success" : "text-warning";

    // Build HTML for the transaction links
    let txLink = '';
    if (lastPayout.officialId) {
        txLink += `
            <a href="https://mempool.guide/tx/${lastPayout.officialId}"
               target="_blank"
               class="btn btn-sm btn-secondary ms-2"
               style="font-size: 12px; width: 90px;"
               title="View transaction on mempool.guide">
                <i class="fa-solid fa-external-link-alt"></i> View TX
            </a>`;
    }

    if (lastPayout.lightningId) {
        txLink += `
            <a href="https://ocean.xyz/info/tx/lightning/${lastPayout.lightningId}"
               target="_blank"
               class="btn btn-sm btn-secondary ms-2"
               style="font-size: 12px; width: 90px;"
               title="View Lightning transaction">
                <i class="fa-solid fa-bolt"></i> LN TX
            </a>`;
    }

    // Update the inner content area of the summary with dashboard-consistent styling
    contentArea.html(`
        <div style="font-size: 14px;">
            <div style="display: flex; justify-content: center;">
                <div style="width: 100%; max-width: 200px;">
                    <p>
                        <strong>Date:</strong>
                        <span class="metric-value white">${payoutDate}</span>
                    </p>
                    <p>
                        <strong>Amount:</strong>
                        <span class="metric-value yellow">${btcAmount} BTC</span>
                    </p>
                    <p>
                        <strong>Fiat Value:</strong>
                        <span class="metric-value green">${fiatValueStr}</span>
                    </p>
                    <p>
                        <strong>Average Payout Interval:</strong>
                        <span class="metric-value yellow">${lastPayoutTracking.avgDays ? lastPayoutTracking.avgDays.toFixed(2) + ' days' : 'N/A'}</span>
                    </p>
                    <p>
                        <strong>Status:</strong>
                        <span class="metric-value ${lastPayout.verified ? 'green' : 'yellow'}">${statusDisplay}</span>
                        ${txLink}
                    </p>
                </div>
            </div>
        </div>
    `);

    // Add to container
    container.append(summaryElement);

    // Add view more link to the earnings page
    const viewMoreLink = $("<div class='text-center'></div>");
    const isDeepSea = localStorage.getItem('useDeepSeaTheme') === 'true';
    viewMoreLink.html(`
        <a href='/earnings' class='btn btn-sm' style='background-color:${theme.PRIMARY};color:${isDeepSea ? 'white' : 'black'};'>
            Complete Payout History
        </a>
    `);
    container.append(viewMoreLink);

    // Add CSS styling for the container
    $("<style>").text(`
    #payout-history-container {
        background-color: var(--bg-color);
        padding: 0.5rem;
        margin-top: 1rem;
        margin-bottom: 1rem;
        border: 1px solid var(--primary-color);
        box-shadow: 0 0 10px rgba(var(--primary-color-rgb), 0.2);
        position: relative;
    }

    #payout-history-container::after {
        content: '';
        position: absolute;
        top: 0;
        left: 0;
        right: 0;
        bottom: 0;
        background: repeating-linear-gradient(0deg, rgba(0, 0, 0, 0.1), rgba(0, 0, 0, 0.1) 1px, transparent 1px, transparent 2px);
        pointer-events: none;
        z-index: 1;
    }

    #payout-summary {
        position: relative;
        z-index: 1;
        margin-bottom: 0.75rem;
    }

    /* DeepSea specific styling for payout content */
    .deepsea-theme #payout-history-container {
        position: relative;
        z-index: 1;
    }

    /* Theme-specific styling for the "Complete Payout History" button */
    .deepsea-theme #payout-history-container .btn {
        color: white !important;
    }
    .bitcoin-theme #payout-history-container .btn, 
    html:not(.deepsea-theme) #payout-history-container .btn {
        color: black !important;
    }

    /* Make payout text respect the DeepSea overlay opacity */  
    .deepsea-theme #payout-history-container .metric-value {
        position: relative;
        z-index: 1;
        opacity: 0.85;
    }
    `).appendTo("head");
}

// Add these utility functions from earnings.js for better date formatting
function formatPayoutDate(timestamp) {
    // Use timezone-aware formatting consistent with earnings.js
    const timezone = window.dashboardTimezone || 'America/Los_Angeles';
    
    return new Date(timestamp).toLocaleString('en-US', {
        timeZone: timezone,
        year: 'numeric',
        month: 'short',
        day: 'numeric',
        hour: '2-digit',
        minute: '2-digit',
        hour12: true
    });
}

// Function to format BTC values consistently
function formatBTC(btcValue) {
    return parseFloat(btcValue).toFixed(8);
}

// Enhanced function to verify and enrich payout history with data from earnings
function verifyPayoutsAgainstOfficial() {
    // Fetch the official payment history from the earnings endpoint
    $.ajax({
        url: '/api/earnings',
        method: 'GET',
        success: function (data) {
            if (!data || !data.payments || !data.payments.length) return;

            // Store average days between payouts if available
            if (data.avg_days_between_payouts !== undefined && data.avg_days_between_payouts !== null) {
                lastPayoutTracking.avgDays = data.avg_days_between_payouts;
            }

            // Get official payment records - newest first
            const officialPayments = data.payments.sort((a, b) =>
                new Date(b.date) - new Date(a.date)
            );

            // Get our detected payouts
            const detectedPayouts = lastPayoutTracking.payoutHistory;

            // 1. First match detected payouts with official records
            detectedPayouts.forEach(detectedPayout => {
                const payoutDate = new Date(detectedPayout.timestamp);

                const matchingPayment = officialPayments.find(payment => {
                    const paymentDate = new Date(payment.date);
                    return Math.abs(paymentDate - payoutDate) < (2 * 60 * 60 * 1000) &&
                        Math.abs(parseFloat(payment.amount_btc) - parseFloat(detectedPayout.amountBTC)) < 0.00001;
                });

                if (matchingPayment) {
                    detectedPayout.verified = true;
                    detectedPayout.officialId = matchingPayment.txid || '';
                    detectedPayout.lightningId = matchingPayment.lightning_txid || '';
                    detectedPayout.status = matchingPayment.status || 'confirmed';

                    if (matchingPayment.rate) {
                        detectedPayout.rate = matchingPayment.rate;
                        detectedPayout.fiat_value = parseFloat(detectedPayout.amountBTC) * matchingPayment.rate;
                    }
                } else {
                    detectedPayout.verified = false;
                }
            });

            // 2. Add any official records that weren't detected
            // Find records from past 30 days that don't have matching detected payouts
            const thirtyDaysAgo = new Date();
            thirtyDaysAgo.setDate(thirtyDaysAgo.getDate() - 30);

            officialPayments.forEach(payment => {
                const paymentDate = new Date(payment.date);
                if (paymentDate < thirtyDaysAgo) return; // Skip older than 30 days

                // Check if we already have this payment in our detected list
                const exists = detectedPayouts.some(payout => {
                    if (payout.officialId && payment.txid) {
                        return payout.officialId === payment.txid;
                    }

                    const payoutDate = new Date(payout.timestamp);
                    return Math.abs(paymentDate - payoutDate) < (2 * 60 * 60 * 1000) &&
                        Math.abs(parseFloat(payment.amount_btc) - parseFloat(payout.amountBTC)) < 0.00001;
                });

                if (!exists) {
                    const syntheticPayout = {
                        timestamp: paymentDate,
                        amountBTC: payment.amount_btc,
                        verified: true,
                        officialId: payment.txid || '',
                        lightningId: payment.lightning_txid || '',
                        status: payment.status || 'confirmed',
                        officialRecordOnly: true
                    };

                    // Add exchange rate data if available
                    if (payment.rate) {
                        syntheticPayout.rate = payment.rate;
                        syntheticPayout.fiat_value = parseFloat(payment.amount_btc) * payment.rate;
                    }

                    // Add to our history
                    lastPayoutTracking.payoutHistory.push(syntheticPayout);
                }
            });

            // Sort the combined list by date (newest first)
            lastPayoutTracking.payoutHistory.sort((a, b) =>
                new Date(b.timestamp) - new Date(a.timestamp)
            );

            // Limit to most recent 30 entries to prevent unbounded growth
            if (lastPayoutTracking.payoutHistory.length > 30) {
                lastPayoutTracking.payoutHistory = lastPayoutTracking.payoutHistory.slice(0, 30);
            }

            // Update the display with enriched data if it's visible
            if ($("#payout-history-container").is(":visible")) {
                displayPayoutSummary();
            }

            // Save the updated history
            try {
                localStorage.setItem('payoutHistory', JSON.stringify(lastPayoutTracking.payoutHistory));
                fetch('/api/payout-history', {
                    method: 'POST',
                    headers: { 'Content-Type': 'application/json' },
                    body: JSON.stringify({ history: lastPayoutTracking.payoutHistory })
                });
            } catch (e) {
                console.error("Error saving enriched payout history to localStorage:", e);
            }
        },
        error: function (error) {
            console.error("Failed to fetch earnings data:", error);
        }
    });
}

// SSE Connection with Error Handling and Reconnection Logic
function setupEventSource() {
    console.log("Setting up EventSource connection...");

    if (window.eventSource) {
        console.log("Closing existing EventSource connection");
        window.eventSource.close();
        window.eventSource = null;
    }

    // Reload chart points preference in case the variable was reset
    try {
        const storedPreference = localStorage.getItem('chartPointsPreference');
        if (storedPreference) {
            const points = parseInt(storedPreference, 10);
            if ([30, 60, 180].includes(points)) {
                chartPoints = points;
            }
        }
    } catch (e) {
        console.error("Error loading chart points preference", e);
    }

    // Always use absolute URL with origin to ensure it works from any path
    const baseUrl = window.location.origin;
    // The server now always streams the full history so no points parameter is needed
    const streamUrl = `${baseUrl}/stream`;

    console.log('Setting up EventSource using shared history');

    // Clear any existing ping interval
    if (pingInterval) {
        clearInterval(pingInterval);
        pingInterval = null;
    }

    // Clear any connection lost timeout
    if (connectionLostTimeout) {
        clearTimeout(connectionLostTimeout);
        connectionLostTimeout = null;
    }

    try {
        const eventSource = new EventSource(streamUrl);

        eventSource.onopen = function (e) {
            console.log("EventSource connection opened successfully");
            connectionRetryCount = 0; // Reset retry count on successful connection
            reconnectionDelay = 1000; // Reset reconnection delay
            hideConnectionIssue();

            // Add this line to hide the loading overlay immediately when connected
            const overlay = document.getElementById('loadingOverlay');
            if (overlay) overlay.remove();

            // Start ping interval to detect dead connections
            lastPingTime = Date.now();
            pingInterval = setInterval(function () {
                const now = Date.now();
                if (now - lastPingTime > 60000) { // 60 seconds without data
                    console.warn("No data received for 60 seconds, reconnecting...");
                    showConnectionIssue("Connection stalled");
                    eventSource.close();
                    setupEventSource();
                }
            }, 30000); // Check every 30 seconds
        };

        eventSource.onmessage = function (e) {
            lastPingTime = Date.now(); // Update ping time on any message

            try {
                const data = JSON.parse(e.data);

                // Handle different message types
                if (data.type === "ping") {
                    // Update connection count if available
                    if (data.connections !== undefined) {
                        console.log(`Active connections: ${data.connections}`);
                    }
                    return;
                }

                if (data.type === "timeout_warning") {
                    console.log(`Connection timeout warning: ${data.remaining}s remaining`);
                    // If less than 30 seconds remaining, prepare for reconnection
                    if (data.remaining < 30) {
                        console.log("Preparing for reconnection due to upcoming timeout");
                    }
                    return;
                }

                if (data.type === "timeout") {
                    console.log("Connection timeout from server:", data.message);
                    eventSource.close();
                    // If reconnect flag is true, reconnect immediately
                    if (data.reconnect) {
                        console.log("Server requested reconnection");
                        setTimeout(setupEventSource, 500);
                    } else {
                        setupEventSource();
                    }
                    return;
                }

                if (data.error) {
                    console.error("Server reported error:", data.error);
                    showConnectionIssue(data.error);

                    // If retry time provided, use it, otherwise use default
                    const retryTime = data.retry || 5000;
                    setTimeout(function () {
                        manualRefresh();
                    }, retryTime);
                    return;
                }

                // Process regular data update
                latestMetrics = data;
                updateUI();
                hideConnectionIssue();

                // Notify BitcoinMinuteRefresh that we did a refresh
                BitcoinMinuteRefresh.notifyRefresh();
            } catch (err) {
                console.error("Error processing SSE data:", err);
                showConnectionIssue("Data processing error");
            }
        };

        eventSource.onerror = function (e) {
            console.error("SSE connection error", e);
            showConnectionIssue("Connection lost");

            eventSource.close();

            // Implement exponential backoff for reconnection
            connectionRetryCount++;

            if (connectionRetryCount > maxRetryCount) {
                console.log("Maximum retry attempts reached, switching to polling mode");
                if (pingInterval) {
                    clearInterval(pingInterval);
                    pingInterval = null;
                }

                // Switch to regular polling
                showConnectionIssue("Using polling mode");
                setInterval(manualRefresh, 30000); // Poll every 30 seconds
                manualRefresh(); // Do an immediate refresh
                return;
            }

            // Exponential backoff with jitter
            const jitter = Math.random() * 0.3 + 0.85; // 0.85-1.15
            reconnectionDelay = Math.min(30000, reconnectionDelay * 1.5 * jitter);

            console.log(`Reconnecting in ${(reconnectionDelay / 1000).toFixed(1)} seconds... (attempt ${connectionRetryCount}/${maxRetryCount})`);
            setTimeout(setupEventSource, reconnectionDelay);
        };

        window.eventSource = eventSource;

        // Set a timeout to detect if connection is established
        connectionLostTimeout = setTimeout(function () {
            if (eventSource.readyState !== 1) { // 1 = OPEN
                console.warn("Connection not established within timeout, switching to manual refresh");
                showConnectionIssue("Connection timeout");
                eventSource.close();
                manualRefresh();
            }
        }, 30000); // 30 seconds timeout to establish connection

    } catch (error) {
        console.error("Failed to create EventSource:", error);
        showConnectionIssue("Connection setup failed");
        setTimeout(setupEventSource, 5000); // Try again in 5 seconds
    }

    // Add page visibility change listener
    // This helps reconnect when user returns to the tab after it's been inactive
    document.removeEventListener("visibilitychange", handleVisibilityChange);
    document.addEventListener("visibilitychange", handleVisibilityChange);
}

// Handle page visibility changes
function handleVisibilityChange() {
    if (!document.hidden) {
        console.log("Page became visible, checking connection");
        if (!window.eventSource || window.eventSource.readyState !== 1) {
            console.log("Connection not active, reestablishing");
            setupEventSource();
        }
        manualRefresh(); // Always refresh data when page becomes visible
    }
}

// Helper function to show connection issues to the user
function showConnectionIssue(message) {
    const theme = getCurrentTheme();
    let $connectionStatus = $("#connectionStatus");
    if (!$connectionStatus.length) {
        $("body").append(`<div id="connectionStatus" style="position: fixed; top: 10px; right: 10px; background: rgba(255,0,0,0.7); color: white; padding: 10px; z-index: 9999;"></div>`);
        $connectionStatus = $("#connectionStatus");
    }
    $connectionStatus.html(`<i class="fas fa-exclamation-triangle"></i> ${message}`).show();

    // Show manual refresh button with theme color
    $("#refreshButton").css('background-color', theme.PRIMARY).show();
}

// Helper function to hide connection issue message
function hideConnectionIssue() {
    $("#connectionStatus").hide();
    $("#refreshButton").hide();
}

// Improved manual refresh function as fallback
function manualRefresh() {
    console.log("Manually refreshing data...");

    // Prepare arrow indicators for a new refresh cycle
    arrowIndicator.prepareForRefresh();

    $.ajax({
        url: '/api/metrics',
        method: 'GET',
        dataType: 'json',
        timeout: 15000, // 15 second timeout
        success: function (data) {
            console.log("Manual refresh successful");
            lastPingTime = Date.now();
            latestMetrics = data;

            updateUI();
            hideConnectionIssue();

            // Notify BitcoinMinuteRefresh that we've refreshed the data
            BitcoinMinuteRefresh.notifyRefresh();
        },
        error: function (xhr, status, error) {
            console.error("Manual refresh failed:", error);
            showConnectionIssue("Manual refresh failed");

            // Try again with exponential backoff
            const retryDelay = Math.min(30000, 1000 * Math.pow(1.5, Math.min(5, connectionRetryCount)));
            connectionRetryCount++;
            setTimeout(manualRefresh, retryDelay);
        }
    });
}

// Modify the initializeChart function to use blue colors for the chart
function initializeChart() {
    try {
        const ctx = document.getElementById('trendGraph').getContext('2d');
        if (!ctx) {
            console.error("Could not find trend graph canvas");
            return null;
        }

        if (!window.Chart) {
            console.error("Chart.js not loaded");
            return null;
        }

        // Get the current theme colors
        const theme = getCurrentTheme();

        // Check if annotation plugin is available
        const hasAnnotationPlugin = window.simpleAnnotationPlugin !== undefined;

        return new Chart(ctx, {
            type: 'line',
            data: {
                labels: [],
                datasets: [{
                    label: 'HASHRATE TREND (TH/s)',
                    data: [],
                    borderWidth: 2,
                    borderColor: function (context) {
                        const chart = context.chart;
                        const { ctx, chartArea } = chart;
                        if (!chartArea) {
                            return theme.PRIMARY;
                        }
                        // Create gradient for line
                        const gradient = ctx.createLinearGradient(0, 0, 0, chartArea.bottom);
                        gradient.addColorStop(0, theme.CHART.GRADIENT_START);
                        gradient.addColorStop(1, theme.CHART.GRADIENT_END);
                        return gradient;
                    },
                    backgroundColor: function (context) {
                        const chart = context.chart;
                        const { ctx, chartArea } = chart;
                        if (!chartArea) {
                            return `rgba(${theme.PRIMARY_RGB}, 0.1)`;
                        }
                        // Create gradient for fill
                        const gradient = ctx.createLinearGradient(0, 0, 0, chartArea.bottom);
                        gradient.addColorStop(0, `rgba(${theme.PRIMARY_RGB}, 0.3)`);
                        gradient.addColorStop(0.5, `rgba(${theme.PRIMARY_RGB}, 0.2)`);
                        gradient.addColorStop(1, `rgba(${theme.PRIMARY_RGB}, 0.05)`);
                        return gradient;
                    },
                    fill: true,
                    tension: 0.3,
                }]
            },
            options: {
                responsive: true,
                maintainAspectRatio: false,
                animation: {
                    duration: 0 // Disable animations for better performance
                },
                scales: {
                    x: {
                        display: true,
                        ticks: {
                            maxTicksLimit: 8, // Limit number of x-axis labels
                            maxRotation: 0,   // Don't rotate labels
                            autoSkip: true,   // Automatically skip some labels
                            color: '#FFFFFF',
                            font: {
                                family: "'VT323', monospace", // Terminal font
                                size: 14
                            }
                        },
                        grid: {
                            color: '#333333',
                            lineWidth: 0.5
                        }
                    },
                    y: {
                        title: {
                            display: true,
                            text: 'HASHRATE (TH/S)',
                            color: theme.PRIMARY,
                            font: {
                                family: "'VT323', monospace",
                                size: 16,
                                weight: 'bold'
                            }
                        },
                        ticks: {
                            color: '#FFFFFF',
                            maxTicksLimit: 6, // Limit total number of ticks
                            precision: 1,     // Control decimal precision
                            autoSkip: true,   // Skip labels to prevent overcrowding
                            autoSkipPadding: 10, // Padding between skipped labels
                            font: {
                                family: "'VT323', monospace", // Terminal font
                                size: 14
                            },
                            callback: function (value) {
                                // For zero, just return 0
                                if (value === 0) return '0';

                                // For large values (1000+ TH/s), show in PH/s
                                if (value >= 1000) {
                                    return (value / 1000).toFixed(1) + ' PH';
                                }
                                // For values between 10 and 1000 TH/s
                                else if (value >= 10) {
                                    return Math.round(value);
                                }
                                // For small values, limit decimal places
                                else if (value >= 1) {
                                    return value.toFixed(1);
                                }
                                // For tiny values, use appropriate precision
                                else {
                                    return value.toPrecision(2);
                                }
                            }
                        },
                        grid: {
                            color: '#333333',
                            lineWidth: 0.5,
                            drawBorder: false,
                            zeroLineColor: '#555555',
                            zeroLineWidth: 1,
                            drawTicks: false
                        }
                    }
                },
                plugins: {
                    tooltip: {
                        backgroundColor: 'rgba(0, 0, 0, 0.8)',
                        titleColor: theme.PRIMARY,
                        bodyColor: '#FFFFFF',
                        titleFont: {
                            family: "'VT323', monospace",
                            size: 16,
                            weight: 'bold'
                        },
                        bodyFont: {
                            family: "'VT323', monospace",
                            size: 14
                        },
                        padding: 10,
                        cornerRadius: 0,
                        displayColors: false,
                        callbacks: {
                            title: function (tooltipItems) {
                                return tooltipItems[0].label.toUpperCase();
                            },
                            label: function (context) {
                                // Format tooltip values with appropriate unit
                                const value = context.raw;
                                return 'HASHRATE: ' + formatHashrateForDisplay(value).toUpperCase();
                            }
                        }
                    },
                    legend: { display: false },
                    annotation: hasAnnotationPlugin ? {
                        annotations: {
                            averageLine: {
                                type: 'line',
                                yMin: 0,
                                yMax: 0,
                                borderColor: theme.CHART.ANNOTATION,
                                borderWidth: 3,
                                borderDash: [8, 4],
                                shadowColor: `rgba(${theme.PRIMARY_RGB}, 0.5)`,
                                shadowBlur: 8,
                                shadowOffsetX: 0,
                                shadowOffsetY: 0,
                                label: {
                                    enabled: true,
                                    content: '24HR AVG: 0 TH/S',
                                    backgroundColor: 'rgba(0,0,0,0.8)',
                                    color: theme.CHART.ANNOTATION,
                                    font: {
                                        family: "'VT323', monospace",
                                        size: 16,
                                        weight: 'bold'
                                    },
                                    padding: { top: 4, bottom: 4, left: 8, right: 8 },
                                    borderRadius: 0,
                                    position: 'start'
                                }
                            }
                        }
                    } : {}
                }
            }
        });
    } catch (error) {
        console.error("Error initializing chart:", error);
        return null;
    }
}

// Helper function to safely format numbers with commas
function numberWithCommas(x) {
    if (x == null) return "N/A";
    return x.toString().replace(/\B(?=(\d{3})+(?!\d))/g, ",");
}

// Server time update via polling
function updateServerTime() {
    $.ajax({
        url: "/api/time",
        method: "GET",
        timeout: 5000,
        success: function (data) {
            // Calculate the offset between server time and local time
            serverTimeOffset = new Date(data.server_timestamp).getTime() - Date.now();
            serverStartTime = new Date(data.server_start_time).getTime();

            // Update BitcoinMinuteRefresh with server time info
            BitcoinMinuteRefresh.updateServerTime(serverTimeOffset, serverStartTime);

            console.log("Server time synchronized. Offset:", serverTimeOffset, "ms");
        },
        error: function (jqXHR, textStatus, errorThrown) {
            console.error("Error fetching server time:", textStatus, errorThrown);
        }
    });
}

// Update UI indicators (arrows) - replaced with ArrowIndicator call
function updateIndicators(newMetrics) {
    arrowIndicator.updateIndicators(newMetrics);
}

// Helper function to safely update element text content
function updateElementText(elementId, text) {
    const element = document.getElementById(elementId);
    if (element) {
        element.textContent = text;
    }
}

// Helper function to safely update element HTML content
function updateElementHTML(elementId, html) {
    const element = document.getElementById(elementId);
    if (element) {
        element.innerHTML = html;
    }
}

// Update workers_hashing value from metrics, but don't try to access worker details
function updateWorkersCount() {
    if (latestMetrics && latestMetrics.workers_hashing !== undefined) {
        $("#workers_hashing").text(latestMetrics.workers_hashing || 0);

        // Update miner status with online/offline indicator based on worker count
        if (latestMetrics.workers_hashing > 0) {
            updateElementHTML("miner_status", "<span class='status-green'>ONLINE</span> <span class='retro-led'></span>");
        } else {
            updateElementHTML("miner_status", "<span class='status-red'>OFFLINE</span> <span class='retro-led-offline'></span>");
        }

        // Update DATUM GATEWAY status with satellite dish icon
        if (latestMetrics.pool_fees_percentage !== undefined && latestMetrics.pool_fees_percentage >= 0.9 && latestMetrics.pool_fees_percentage <= 1.3) {
            updateElementHTML("datum_status", "<span class='status-green'>CONNECTED</span> <i class='fa-solid fa-satellite-dish satellite-dish satellite-dish-connected'></i>");
        } else {
            updateElementHTML("datum_status", "<span class='status-red'>OFFLINE</span> <i class='fa-solid fa-satellite-dish satellite-dish satellite-dish-offline'></i>");
        }
    }
}

// Check for block updates and show congratulatory messages
function checkForBlockUpdates(data) {
    if (previousMetrics.last_block_height !== undefined &&
        data.last_block_height !== previousMetrics.last_block_height) {
        showCongrats("Congrats! New Block Found: " + data.last_block_height);
        playBlockSound();
        if (trendChart && trendChart.data && trendChart.data.labels.length > 0) {
            const ts = new Date().toISOString();
            blockAnnotations.push(ts);
            saveBlockAnnotations();
            updateBlockAnnotations(trendChart);
        }
    }

    if (previousMetrics.blocks_found !== undefined &&
        data.blocks_found !== previousMetrics.blocks_found) {
        showCongrats("Congrats! Blocks Found updated: " + data.blocks_found);
    }
}

// Enhanced function to show congratulatory messages with DeepSea theme effects
function showCongrats(message) {
    // Get or create the congrats message element
    let $congrats = $("#congratsMessage");

    if ($congrats.length === 0) {
        $('body').append('<div id="congratsMessage"></div>');
        $congrats = $("#congratsMessage");
    }

    // Clear any existing content and stop any ongoing animations
    $congrats.empty().stop(true, true);

    // Add timestamp to the message
    const now = new Date(Date.now() + serverTimeOffset);
    const options = {
        year: 'numeric',
        month: 'short',
        day: 'numeric',
        hour: '2-digit',
        minute: '2-digit',
        second: '2-digit',
        hour12: true
    };
    const timeString = now.toLocaleTimeString('en-US', options);

    // Format the message with the timestamp
    const messageWithTimestamp = `${message} [${timeString}]`;

    // Check if DeepSea theme is active
    const isDeepSea = $('html').hasClass('deepsea-theme');

    // For DeepSea theme, add bubbles and special effects
    if (isDeepSea) {
        // Create bubble container
        const $bubbleContainer = $('<div class="congrats-bubbles"></div>');

        // Add several bubbles with random sizes and positions
        const isMobile = window.innerWidth < 768;
        const bubbleCount = isMobile ? 3 : 8; // Fewer bubbles on mobile

        for (let i = 0; i < bubbleCount; i++) {
            const size = Math.floor(Math.random() * 8) + 4; // 4-12px
            const left = Math.floor(Math.random() * 100); // 0-100%
            const animDuration = (Math.random() * 3) + 2; // 2-5s
            const delay = Math.random() * 1.5; // 0-1.5s
            const drift = Math.random() * 10 - 5; // -5 to 5 drift

            $('<div class="congrats-bubble"></div>')
                .css({
                    'width': size + 'px',
                    'height': size + 'px',
                    'left': left + '%',
                    '--drift': drift,
                    'animation-duration': animDuration + 's',
                    'animation-delay': delay + 's'
                })
                .appendTo($bubbleContainer);
        }

        // Add bubbles to the congrats message
        $congrats.append($bubbleContainer);
    }

    // Add the message text
    $congrats
        .append(`<span class="congrats-text">${messageWithTimestamp}</span>`)
        .fadeIn(500);

    // Set auto-hide timer
    setTimeout(function () {
        $congrats.fadeOut(800);
    }, 30000); // 30 seconds display time

    // Add click to dismiss
    $congrats.off('click').on('click', function () {
        $(this).fadeOut(500);
    });
}

// Play celebratory audio when a new block is found
function playBlockSound() {
    const audioSrc = '/static/audio/block.mp3';
    const blockAudio = new Audio(audioSrc);
    const bgAudio = document.getElementById('backgroundAudio');
    let originalVolume = null;

    if (bgAudio && !bgAudio.muted && !bgAudio.paused) {
        originalVolume = bgAudio.volume;
        bgAudio.volume = Math.max(0, originalVolume * 0.3);
    }

    const restoreVolume = () => {
        if (originalVolume !== null && bgAudio) {
            bgAudio.volume = originalVolume;
        }
    };

    blockAudio.addEventListener('ended', restoreVolume);
    blockAudio.addEventListener('error', restoreVolume);

    blockAudio.play().catch(restoreVolume);
}

// Enhanced Chart Update Function to handle temporary hashrate spikes
// Modified the updateChartWithNormalizedData function to ensure the 24hr avg line is visible in low hashrate mode
// Enhanced Chart Update Function with localStorage persistence
function updateChartWithNormalizedData(chart, data) {
    if (!chart || !data) {
        console.warn("Cannot update chart - chart or data is null");
        return;
    }

    try {
        // Try to load lowHashrate state from localStorage first
        const storedLowHashrateState = localStorage.getItem('lowHashrateState');

        // Initialize mode state by combining stored state with defaults
        if (!chart.lowHashrateState) {
            const defaultState = {
                isLowHashrateMode: false,
                highHashrateSpikeTime: 0,
                spikeCount: 0,
                lowHashrateConfirmTime: 0,
                modeSwitchTimeoutId: null,
<<<<<<< HEAD
                lastModeChange: 0,
                stableModePeriod: 600000,
                lastSpikeDecayTime: 0
=======
                lastModeChange: 0
>>>>>>> 8e4d40dd
            };

            // If we have stored state, use it
            if (storedLowHashrateState) {
                try {
                    const parsedState = JSON.parse(storedLowHashrateState);
                    chart.lowHashrateState = {
                        ...defaultState,
                        ...parsedState,
                        // Reset any volatile state that shouldn't persist
                        highHashrateSpikeTime: parsedState.highHashrateSpikeTime || 0,
                        modeSwitchTimeoutId: null,
                        lastSpikeDecayTime: parsedState.lastSpikeDecayTime || 0
                    };
                    delete chart.lowHashrateState.stableModePeriod;
                    console.log("Restored low hashrate mode from localStorage:", chart.lowHashrateState.isLowHashrateMode);
                } catch (e) {
                    console.error("Error parsing stored low hashrate state:", e);
                    chart.lowHashrateState = defaultState;
                }
            } else {
                chart.lowHashrateState = defaultState;
            }
        }

        // Get values with enhanced stability
        let useHashrate3hr = false;
        const currentTime = Date.now();
        const LOW_HASHRATE_THRESHOLD = window.lowHashrateThresholdTHS || 0.01; // TH/s
        const HIGH_HASHRATE_THRESHOLD = window.highHashrateThresholdTHS || 20.0; // TH/s
        const MODE_SWITCH_DELAY = 120000;     // Increase to 2 minutes for more stability
        const CONSECUTIVE_SPIKES_THRESHOLD = 3; // Increase to require more consistent high readings
        const MIN_MODE_STABILITY_TIME = 120000; // 2 minutes minimum between mode switches
        const SPIKE_DECAY_INTERVAL = 30000; // interval before spike counter decreases

        // Gradually decay spike count even across reloads
        if (chart.lowHashrateState.spikeCount > 0) {
            const elapsed = currentTime - chart.lowHashrateState.lastSpikeDecayTime;
            if (elapsed >= SPIKE_DECAY_INTERVAL) {
                const decaySteps = Math.floor(elapsed / SPIKE_DECAY_INTERVAL);
                chart.lowHashrateState.spikeCount = Math.max(
                    0,
                    chart.lowHashrateState.spikeCount - decaySteps
                );
                chart.lowHashrateState.lastSpikeDecayTime += decaySteps * SPIKE_DECAY_INTERVAL;
                saveLowHashrateState(chart.lowHashrateState);
            }
        }

        // Check if we changed modes recently - enforce a minimum stability period
        const timeSinceLastModeChange = currentTime - chart.lowHashrateState.lastModeChange;
        const enforceStabilityPeriod = timeSinceLastModeChange < MIN_MODE_STABILITY_TIME;

        // IMPORTANT: Calculate normalized hashrate values 
        const normalizedHashrate60sec = normalizeHashrate(data.hashrate_60sec || 0, data.hashrate_60sec_unit || 'th/s');
        const normalizedHashrate3hr = normalizeHashrate(data.hashrate_3hr || 0, data.hashrate_3hr_unit || 'th/s');
        const normalizedAvg = normalizeHashrate(data.hashrate_24hr || 0, data.hashrate_24hr_unit || 'th/s');

        // First check if we should use 3hr data based on the stored state
        useHashrate3hr = chart.lowHashrateState.isLowHashrateMode;

        // Case 1: Currently in low hashrate mode
        if (chart.lowHashrateState.isLowHashrateMode) {
            // Default to staying in low hashrate mode
            useHashrate3hr = true;

            // If we're enforcing stability, don't even check for mode change
            if (!enforceStabilityPeriod && normalizedHashrate60sec >= HIGH_HASHRATE_THRESHOLD) {
                // Only track spikes if we aren't in stability enforcement period
                if (!chart.lowHashrateState.highHashrateSpikeTime) {
                    chart.lowHashrateState.highHashrateSpikeTime = currentTime;
                    console.log("High hashrate spike detected in low hashrate mode");
                }

                // Increment spike counter and reset decay timer
                chart.lowHashrateState.spikeCount++;
                chart.lowHashrateState.lastSpikeDecayTime = currentTime;
                console.log(`Spike count: ${chart.lowHashrateState.spikeCount}/${CONSECUTIVE_SPIKES_THRESHOLD}`);

                // Check if spikes have persisted long enough
                const spikeElapsedTime = currentTime - chart.lowHashrateState.highHashrateSpikeTime;

                if (chart.lowHashrateState.spikeCount >= CONSECUTIVE_SPIKES_THRESHOLD &&
                    spikeElapsedTime > MODE_SWITCH_DELAY) {
                    useHashrate3hr = false;
                    chart.lowHashrateState.isLowHashrateMode = false;
                    chart.lowHashrateState.highHashrateSpikeTime = 0;
                    chart.lowHashrateState.spikeCount = 0;
                    chart.lowHashrateState.lastSpikeDecayTime = currentTime;
                    chart.lowHashrateState.lastModeChange = currentTime;
                    console.log("Exiting low hashrate mode after sustained high hashrate");

                    // Save state changes to localStorage
                    saveLowHashrateState(chart.lowHashrateState);
                } else {
                    console.log(`Remaining in low hashrate mode despite spike (waiting: ${Math.round(spikeElapsedTime / 1000)}/${MODE_SWITCH_DELAY / 1000}s, count: ${chart.lowHashrateState.spikeCount}/${CONSECUTIVE_SPIKES_THRESHOLD})`);
                }
            } else {
                // Decrease spike counter after a set interval when hashrate drops
                if (chart.lowHashrateState.spikeCount > 0 && normalizedHashrate60sec < HIGH_HASHRATE_THRESHOLD) {
                    const decayElapsed = currentTime - chart.lowHashrateState.lastSpikeDecayTime;
                    if (decayElapsed >= SPIKE_DECAY_INTERVAL) {
                        chart.lowHashrateState.spikeCount = Math.max(0, chart.lowHashrateState.spikeCount - 1);
                        chart.lowHashrateState.lastSpikeDecayTime = currentTime;
                        console.log("Spike counter decayed to:", chart.lowHashrateState.spikeCount);

                        // Save state changes to localStorage
                        saveLowHashrateState(chart.lowHashrateState);
                    }
                }
            }
        }
        // Case 2: Currently in normal mode
        else {
            // Default to staying in normal mode
            useHashrate3hr = false;

            // Don't switch to low hashrate mode immediately if we recently switched modes
            if (!enforceStabilityPeriod && normalizedHashrate60sec < LOW_HASHRATE_THRESHOLD && normalizedHashrate3hr > LOW_HASHRATE_THRESHOLD) {
                // Record when low hashrate condition was first observed
                if (!chart.lowHashrateState.lowHashrateConfirmTime) {
                    chart.lowHashrateState.lowHashrateConfirmTime = currentTime;
                    console.log("Low hashrate condition detected");

                    // Save state changes to localStorage
                    saveLowHashrateState(chart.lowHashrateState);
                }

                // Require at least 60 seconds of low hashrate before switching modes
                const lowHashrateTime = currentTime - chart.lowHashrateState.lowHashrateConfirmTime;
                if (lowHashrateTime > 60000) { // 1 minute
                    useHashrate3hr = true;
                    chart.lowHashrateState.isLowHashrateMode = true;
                    chart.lowHashrateState.lastModeChange = currentTime;
                    console.log("Entering low hashrate mode after persistent low hashrate condition");

                    // Save state changes to localStorage
                    saveLowHashrateState(chart.lowHashrateState);
                } else {
                    console.log(`Low hashrate detected but waiting for persistence: ${Math.round(lowHashrateTime / 1000)}/60s`);
                }
            } else {
                // Only reset the confirmation timer if we've been above threshold consistently
                if (chart.lowHashrateState.lowHashrateConfirmTime &&
                    currentTime - chart.lowHashrateState.lowHashrateConfirmTime > 30000) { // 30 seconds above threshold
                    chart.lowHashrateState.lowHashrateConfirmTime = 0;
                    console.log("Low hashrate condition cleared after consistent normal hashrate");

                    // Save state changes to localStorage
                    saveLowHashrateState(chart.lowHashrateState);
                } else if (chart.lowHashrateState.lowHashrateConfirmTime) {
                    console.log("Brief hashrate spike, maintaining low hashrate detection timer");
                }
            }
        }

        // Helper function to save lowHashrateState to localStorage
        function saveLowHashrateState(state) {
            try {
                // Create a clean copy without circular references or functions
                const stateToSave = {
                    isLowHashrateMode: state.isLowHashrateMode,
                    highHashrateSpikeTime: state.highHashrateSpikeTime,
                    spikeCount: state.spikeCount,
                    lowHashrateConfirmTime: state.lowHashrateConfirmTime,
<<<<<<< HEAD
                    lastModeChange: state.lastModeChange,
                    stableModePeriod: state.stableModePeriod,
                    lastSpikeDecayTime: state.lastSpikeDecayTime
=======
                    lastModeChange: state.lastModeChange
>>>>>>> 8e4d40dd
                };
                localStorage.setItem('lowHashrateState', JSON.stringify(stateToSave));
                console.log("Saved low hashrate state:", state.isLowHashrateMode);
            } catch (e) {
                console.error("Error saving low hashrate state to localStorage:", e);
            }
        }

        /**
         * Process history data with comprehensive validation, unit normalization, and performance optimizations
         * @param {Object} data - The metrics data containing hashrate history
         * @param {Object} chart - The Chart.js chart instance to update
         * @param {boolean} useHashrate3hr - Whether to use 3hr average data instead of 60sec data
         * @param {number} normalizedAvg - The normalized 24hr average hashrate for reference
         */
        if (data.arrow_history && data.arrow_history.hashrate_60sec) {
            // Validate history data
            try {
                const perfStart = performance.now(); // Performance measurement

                // Determine which history data to use (3hr or 60sec) with proper fallback
                let historyData;
                let dataSource;

                if (useHashrate3hr && data.arrow_history.hashrate_3hr && data.arrow_history.hashrate_3hr.length > 0) {
                    historyData = data.arrow_history.hashrate_3hr;
                    dataSource = "3hr";
                    chart.data.datasets[0].label = 'Hashrate Trend (3HR AVG)';
                } else {
                    historyData = data.arrow_history.hashrate_60sec;
                    dataSource = "60sec";
                    chart.data.datasets[0].label = 'Hashrate Trend (60SEC AVG)';

                    // If we wanted 3hr data but it wasn't available, log a warning
                    if (useHashrate3hr) {
                        console.warn("3hr data requested but not available, falling back to 60sec data");
                    }
                }

                console.log(`Using ${dataSource} history data with ${historyData?.length || 0} points`);

                if (historyData && historyData.length > 0) {
                    // Pre-process history data to filter out invalid entries
                    const validHistoryData = historyData.filter(item => {
                        return item &&
                            (typeof item.value !== 'undefined') &&
                            !isNaN(parseFloat(item.value)) &&
                            (parseFloat(item.value) >= 0) &&
                            typeof item.time === 'string';
                    });

                    if (validHistoryData.length < historyData.length) {
                        console.warn(`Filtered out ${historyData.length - validHistoryData.length} invalid data points`);
                    }

                    if (validHistoryData.length === 0) {
                        console.warn("No valid history data points after filtering");
                        useSingleDataPoint();
                        return;
                    }

                    // Format time labels more efficiently (do this once, not in a map callback)
                    const timeZone = dashboardTimezone || 'America/Los_Angeles';
                    const now = new Date();
                    const yearMonthDay = {
                        year: now.getFullYear(),
                        month: now.getMonth(),
                        day: now.getDate()
                    };

                    // Create time formatter function with consistent options
                    const timeFormatter = new Intl.DateTimeFormat('en-US', {
                        timeZone: timeZone,
                        hour: '2-digit',
                        minute: '2-digit',
                        hour12: true
                    });

                    // Format all time labels at once
                    const formattedLabels = validHistoryData.map(item => {
                        const timeStr = item.time;
                        try {
                            // Parse time efficiently
                            let hours = 0, minutes = 0, seconds = 0;

                            if (timeStr.length === 8 && timeStr.indexOf(':') !== -1) {
                                // Format: HH:MM:SS
                                const parts = timeStr.split(':');
                                hours = parseInt(parts[0], 10);
                                minutes = parseInt(parts[1], 10);
                                seconds = parseInt(parts[2], 10);
                            } else if (timeStr.length === 5 && timeStr.indexOf(':') !== -1) {
                                // Format: HH:MM
                                const parts = timeStr.split(':');
                                hours = parseInt(parts[0], 10);
                                minutes = parseInt(parts[1], 10);
                            } else {
                                return timeStr; // Use original if format is unexpected
                            }

                            // Create time date with validation
                            if (isNaN(hours) || isNaN(minutes) || isNaN(seconds) ||
                                hours < 0 || hours > 23 || minutes < 0 || minutes > 59 || seconds < 0 || seconds > 59) {
                                return timeStr; // Use original for invalid times
                            }

                            const timeDate = new Date(yearMonthDay.year, yearMonthDay.month, yearMonthDay.day,
                                hours, minutes, seconds);

                            // Format using the formatter
                            const formatted = timeFormatter.format(timeDate);
                            return formatted.replace(/\s[AP]M$/i, ''); // Remove AM/PM
                        } catch (e) {
                            console.error("Time formatting error:", e);
                            return timeStr; // Use original on error
                        }
                    });

                    chart.data.labels = formattedLabels;

                    // Process and normalize hashrate values with validation (optimize by avoiding multiple iterations)
                    const hashrateValues = [];
                    const validatedData = new Array(validHistoryData.length);

                    // Enhanced unit validation
                    const validUnits = new Set(['th/s', 'ph/s', 'eh/s', 'gh/s', 'mh/s', 'zh/s']);

                    // Process all data points with error boundaries around each item
                    for (let i = 0; i < validHistoryData.length; i++) {
                        try {
                            const item = validHistoryData[i];

                            // Safety conversion in case value is a string
                            const val = parseFloat(item.value);

                            // Get unit with better validation
                            let unit = (item.unit || 'th/s').toLowerCase().trim();

                            // Use storeHashrateWithUnit to properly handle unit conversions for large values
                            // This increases chart precision by storing values in appropriate units
                            if (typeof window.storeHashrateWithUnit === 'function') {
                                // Use our specialized function if available
                                const storedFormat = window.storeHashrateWithUnit(val, unit);
                                const normalizedValue = normalizeHashrate(val, unit);

                                // Store the properly adjusted values for tooltip display
                                item.storageValue = storedFormat.value;
                                item.storageUnit = storedFormat.unit;
                                item.originalValue = val;
                                item.originalUnit = unit;

                                validatedData[i] = normalizedValue;

                                // Collect valid values for statistics
                                if (normalizedValue > 0) {
                                    hashrateValues.push(normalizedValue);
                                }
                            } else {
                                // Original approach if storeHashrateWithUnit isn't available
                                const normalizedValue = normalizeHashrate(val, unit);

                                // Store original values for tooltip reference
                                item.originalValue = val;
                                item.originalUnit = unit;

                                validatedData[i] = normalizedValue;

                                // Collect valid values for statistics
                                if (normalizedValue > 0) {
                                    hashrateValues.push(normalizedValue);
                                }
                            }
                        } catch (err) {
                            console.error(`Error processing hashrate at index ${i}:`, err);
                            validatedData[i] = 0; // Use 0 as a safe fallback
                        }
                    }
                    // Limit the data points based on the selected chartPoints (30, 60, or 180)
                    const limitedData = validatedData.slice(-chartPoints);
                    chart.data.datasets[0].data = limitedData;

                    // Similarly, limit the labels
                    const limitedLabels = formattedLabels.slice(-chartPoints);
                    chart.data.labels = limitedLabels;

                    // Store the full datasets for reference, but don't overwrite the displayed data
                    chart.fullData = validatedData;
                    chart.originalData = validHistoryData; // Store for tooltip reference

                    // Update tooltip callback to display proper units
                    chart.options.plugins.tooltip.callbacks.label = function (context) {
                        // Calculate the correct index in the original data array based on display data length
                        let index = context.dataIndex;

                        // If we're in limited view mode (30m or 60m), adjust the index
                        if (chart.data.labels.length < chart.originalData.length) {
                            // Calculate the offset - we need to look at the last N points of the original data
                            const offset = chart.originalData.length - chart.data.labels.length;
                            index = offset + context.dataIndex;
                        }

                        const originalData = chart.originalData?.[index];

                        if (originalData) {
                            if (originalData.storageValue !== undefined && originalData.storageUnit) {
                                return `HASHRATE: ${originalData.storageValue} ${originalData.storageUnit.toUpperCase()}`;
                            }
                            else if (originalData.originalValue !== undefined && originalData.originalUnit) {
                                return `HASHRATE: ${originalData.originalValue} ${originalData.originalUnit.toUpperCase()}`;
                            }
                        }

                        // Last resort fallback
                        return 'HASHRATE: ' + formatHashrateForDisplay(context.raw).toUpperCase();
                    };

                    // Calculate statistics for anomaly detection with optimization
                    if (hashrateValues.length > 1) {
                        // Calculate mean, min, max in a single pass for efficiency
                        let sum = 0, min = Infinity, max = -Infinity;

                        for (let i = 0; i < hashrateValues.length; i++) {
                            const val = hashrateValues[i];
                            sum += val;
                            if (val < min) min = val;
                            if (val > max) max = val;
                        }

                        const mean = sum / hashrateValues.length;

                        // Enhanced outlier detection
                        const standardDeviation = calculateStandardDeviation(hashrateValues, mean);
                        const outlierThreshold = 3; // Standard deviations

                        // Check for outliers using both range and statistical methods
                        const hasOutliersByRange = (max > mean * 10 || min < mean / 10);
                        const hasOutliersByStats = hashrateValues.some(v => Math.abs(v - mean) > outlierThreshold * standardDeviation);

                        // Log more helpful diagnostics for outliers
                        if (hasOutliersByRange || hasOutliersByStats) {
                            console.warn("WARNING: Hashrate variance detected in chart data. Possible unit inconsistency.");
                            console.warn(`Stats: Min: ${min.toFixed(2)}, Max: ${max.toFixed(2)}, Mean: ${mean.toFixed(2)}, StdDev: ${standardDeviation.toFixed(2)} TH/s`);

                            // Give more specific guidance
                            if (max > 1000 && min < 10) {
                                console.warn("ADVICE: Data contains mixed units (likely TH/s and PH/s). Check API response consistency.");
                            }
                        }

                        // Log performance timing for large datasets
                        if (hashrateValues.length > 100) {
                            const perfEnd = performance.now();
                            console.log(`Processed ${hashrateValues.length} hashrate points in ${(perfEnd - perfStart).toFixed(1)}ms`);
                        }
                    }

                    // Find filtered valid values for y-axis limits (more efficient than creating a new array)
                    let activeValues = 0, yMin = Infinity, yMax = -Infinity;
                    for (let i = 0; i < validatedData.length; i++) {
                        const v = validatedData[i];
                        if (!isNaN(v) && v !== null && v > 0) {
                            activeValues++;
                            if (v < yMin) yMin = v;
                            if (v > yMax) yMax = v;
                        }
                    }

                    if (activeValues > 0) {
                        // Optimized y-axis range calculation with padding
                        const padding = useHashrate3hr ? 0.5 : 0.2; // More padding in low hashrate mode

                        // When in low hashrate mode, ensure the y-axis includes the 24hr average
                        if (useHashrate3hr && normalizedAvg > 0) {
                            // Ensure the 24-hour average is visible with adequate padding
                            const minPadding = normalizedAvg * padding;
                            const maxPadding = normalizedAvg * padding;

                            chart.options.scales.y.min = Math.min(yMin * (1 - padding), normalizedAvg - minPadding);
                            chart.options.scales.y.max = Math.max(yMax * (1 + padding), normalizedAvg + maxPadding);

                            console.log(`Low hashrate mode: Y-axis range [${chart.options.scales.y.min.toFixed(2)}, ${chart.options.scales.y.max.toFixed(2)}] TH/s`);
                        } else {
                            // Normal mode scaling with smarter padding (less padding for large ranges)
                            const dynamicPadding = Math.min(0.2, 10 / yMax); // Reduce padding as max increases
                            chart.options.scales.y.min = Math.max(0, yMin * (1 - dynamicPadding)); // Never go below zero
                            chart.options.scales.y.max = yMax * (1 + dynamicPadding);
                        }

                        // Set appropriate step size based on range - improved algorithm
                        const range = chart.options.scales.y.max - chart.options.scales.y.min;

                        // Dynamic target ticks based on chart height for better readability
                        const chartHeight = chart.height || 300;
                        const targetTicks = Math.max(4, Math.min(8, Math.floor(chartHeight / 50)));

                        // Calculate ideal step size
                        const rawStepSize = range / targetTicks;

                        // Find a "nice" step size that's close to the raw step size
                        const stepSize = calculateNiceStepSize(rawStepSize);

                        // Set the calculated stepSize
                        chart.options.scales.y.ticks.stepSize = stepSize;

                        // Log the chosen stepSize 
                        console.log(`Y-axis range: ${range.toFixed(2)} TH/s, using stepSize: ${stepSize} (target ticks: ${targetTicks})`);
                    }
                } else {
                    console.warn("No history data items available");
                    useSingleDataPoint();
                }
            } catch (historyError) {
                console.error("Error processing hashrate history data:", historyError);
                // Fall back to single datapoint if history processing fails
                useSingleDataPoint();
            }
        } else {
            // No history data, use single datapoint
            useSingleDataPoint();
        }

        /**
         * Calculate standard deviation of an array of values
         * @param {Array<number>} values - Array of numeric values
         * @param {number} mean - Pre-calculated mean (optional)
         * @returns {number} - Standard deviation
         */
        function calculateStandardDeviation(values, precalculatedMean = null) {
            if (!values || values.length <= 1) return 0;

            // Calculate mean if not provided
            const mean = precalculatedMean !== null ? precalculatedMean :
                values.reduce((sum, val) => sum + val, 0) / values.length;

            // Calculate sum of squared differences
            const squaredDiffSum = values.reduce((sum, val) => sum + Math.pow(val - mean, 2), 0);

            // Calculate standard deviation
            return Math.sqrt(squaredDiffSum / values.length);
        }

        /**
         * Calculate a "nice" step size close to the raw step size
         * @param {number} rawStepSize - The mathematically ideal step size
         * @returns {number} - A rounded, human-friendly step size
         */
        function calculateNiceStepSize(rawStepSize) {
            if (rawStepSize <= 0) return 1; // Safety check

            // Get order of magnitude
            const magnitude = Math.pow(10, Math.floor(Math.log10(rawStepSize)));
            const normalized = rawStepSize / magnitude;

            // Choose a nice step size
            let niceStepSize;
            if (normalized < 1.5) niceStepSize = 1;
            else if (normalized < 3) niceStepSize = 2;
            else if (normalized < 7) niceStepSize = 5;
            else niceStepSize = 10;

            return niceStepSize * magnitude;
        }

        // Handle single datapoint display when no history is available
        function useSingleDataPoint() {
            try {
                // Format current time
                const now = new Date();
                let currentTime;
                try {
                    currentTime = now.toLocaleTimeString('en-US', {
                        timeZone: dashboardTimezone || 'America/Los_Angeles',
                        hour: '2-digit',
                        minute: '2-digit',
                        hour12: true
                    }).replace(/\s[AP]M$/i, '');
                } catch (e) {
                    console.error("Error formatting current time:", e);
                    currentTime = now.toLocaleTimeString('en-US', { hour12: false, hour: '2-digit', minute: '2-digit' });
                }

                // Choose which current hashrate to display with validation
                let currentValue, currentUnit, normalizedValue;

                if (useHashrate3hr) {
                    currentValue = parseFloat(data.hashrate_3hr || 0);
                    currentUnit = data.hashrate_3hr_unit || 'th/s';
                    chart.data.datasets[0].label = 'Hashrate Trend (3HR AVG)';
                } else {
                    currentValue = parseFloat(data.hashrate_60sec || 0);
                    currentUnit = data.hashrate_60sec_unit || 'th/s';
                    chart.data.datasets[0].label = 'Hashrate Trend (60SEC AVG)';
                }

                // Guard against invalid values
                if (isNaN(currentValue)) {
                    console.warn("Invalid hashrate value, using 0");
                    normalizedValue = 0;
                } else {
                    normalizedValue = normalizeHashrate(currentValue, currentUnit);
                }

                chart.data.labels = [currentTime];
                chart.data.datasets[0].data = [normalizedValue];

                // MODIFICATION: For single datapoint in low hashrate mode, ensure 24hr avg is visible
                if (useHashrate3hr && normalizedAvg > 0) {
                    const yMin = Math.min(normalizedValue * 0.8, normalizedAvg * 0.5);
                    const yMax = Math.max(normalizedValue * 1.2, normalizedAvg * 1.5);

                    chart.options.scales.y.min = yMin;
                    chart.options.scales.y.max = yMax;
                    console.log(`Low hashrate mode (single point): Adjusting y-axis to include 24hr avg: [${yMin.toFixed(2)}, ${yMax.toFixed(2)}]`);
                }
            } catch (err) {
                console.error("Error setting up single datapoint:", err);
                chart.data.labels = ["Now"];
                chart.data.datasets[0].data = [0];
            }
        }

        // Show low hashrate indicator as needed
        if (useHashrate3hr) {
            // Add indicator text to the chart
            if (!chart.lowHashrateIndicator) {
                // Create the indicator element if it doesn't exist
                const graphContainer = document.getElementById('graphContainer');
                if (graphContainer) {
                    const theme = getCurrentTheme();
                    const indicator = document.createElement('div');
                    indicator.id = 'lowHashrateIndicator';
                    indicator.style.position = 'absolute';
                    indicator.style.top = '10px';
                    indicator.style.right = '10px';
                    indicator.style.background = 'rgba(0,0,0,0.7)';
                    indicator.style.color = theme.PRIMARY;
                    indicator.style.padding = '5px 10px';
                    indicator.style.borderRadius = '3px';
                    indicator.style.fontSize = '12px';
                    indicator.style.zIndex = '10';
                    indicator.style.fontWeight = 'bold';
                    indicator.textContent = 'LOW HASHRATE MODE: SHOWING 3HR AVG';
                    graphContainer.appendChild(indicator);
                    chart.lowHashrateIndicator = indicator;
                }
            } else {
                chart.lowHashrateIndicator.style.color = getCurrentTheme().PRIMARY;
                chart.lowHashrateIndicator.style.display = 'block';
            }
        } else if (chart.lowHashrateIndicator) {
            chart.lowHashrateIndicator.style.display = 'none';
        }

        // UPDATE THE 24HR AVERAGE LINE ANNOTATION - THIS WAS MISSING
        if (chart.options && chart.options.plugins && chart.options.plugins.annotation &&
            chart.options.plugins.annotation.annotations && chart.options.plugins.annotation.annotations.averageLine) {

            // Get current theme for styling
            const theme = getCurrentTheme();

            // Update the position of the average line to match the 24hr hashrate
            chart.options.plugins.annotation.annotations.averageLine.yMin = normalizedAvg;
            chart.options.plugins.annotation.annotations.averageLine.yMax = normalizedAvg;

            // Update the annotation label
            const formattedAvg = formatHashrateForDisplay(data.hashrate_24hr, data.hashrate_24hr_unit);
            chart.options.plugins.annotation.annotations.averageLine.label.content =
                `24HR AVG: ${formattedAvg}`;

            // Set the color based on current theme
            chart.options.plugins.annotation.annotations.averageLine.borderColor = theme.CHART.ANNOTATION;
            chart.options.plugins.annotation.annotations.averageLine.label.color = theme.CHART.ANNOTATION;

            console.log(`Updated 24hr average line: ${normalizedAvg.toFixed(2)} TH/s`);
        } else {
            console.warn("Chart annotation plugin not properly configured");
        }

        updateBlockAnnotations(chart);
        // Finally update the chart with a safe non-animating update
        chart.update('none');
    } catch (chartError) {
        console.error("Error updating chart:", chartError);
    }
}

// Modify the pool fee calculation to use actual last block earnings
function calculatePoolFeeInSats(poolFeePercentage, lastBlockEarnings) {
    if (poolFeePercentage === undefined || poolFeePercentage === null ||
        lastBlockEarnings === undefined || lastBlockEarnings === null) {
        return null;
    }

    // Log the raw values for debugging
    console.log("Pool Fee %:", poolFeePercentage, "Last Block Earnings:", lastBlockEarnings);

    // Calculate how many SATS were taken as fees from the last block
    // Pool fee is a percentage, so we divide by 100 to get the actual rate
    const feeAmount = (poolFeePercentage / 100) * lastBlockEarnings;

    // Return as a negative number since it represents a cost
    return -Math.round(feeAmount);
}

// Main UI update function with currency support
function updateUI() {
    function ensureElementStyles() {
        // Create a style element if it doesn't exist
        if (!document.getElementById('customMetricStyles')) {
            const styleEl = document.createElement('style');
            styleEl.id = 'customMetricStyles';
            styleEl.textContent = `
        /* Ensure rows have consistent layout */
        .card-body p {
            position: relative;
            display: grid;
            grid-template-columns: auto auto 1fr;
            align-items: center;
            margin: 0.25rem 0;
            line-height: 1.2;
            gap: 0.25rem;
        }
        
        /* Label style */
        .card-body strong {
            grid-column: 1;
        }
        
        /* Main metric container */
        .main-metric {
            grid-column: 2;
            display: flex;
            align-items: center;
            white-space: nowrap;
        }
        
        /* All dividers */
        .metric-divider-container {
            grid-column: 3;
            justify-self: end;
            display: flex;
            align-items: center;
        }
        
        .metric-divider {
            display: inline-flex;
            align-items: center;
            margin-left: 1rem;
            padding-left: 0.75rem;
            height: 1.5em;
            white-space: nowrap;
        }
        
        .metric-divider-value {
            font-size: 0.85em;
            font-weight: normal;
            margin-right: 0.5rem;
            animation: pulse 2s infinite;
        }
        
        .metric-divider-note {
            font-size: 0.85em;
            opacity: 0.7;
            color: white;
            font-weight: normal;
        }
        
        span[id^="indicator_"] {
            margin-left: 0.25rem;
            width: 1rem;
            display: inline-flex;
        }
        `;
            document.head.appendChild(styleEl);
        }
    }

    // Helper function to create dividers with consistent horizontal alignment
    function createDivider(valueId, valueText, labelText, valueClass = "yellow") {
        const dividerContainer = document.createElement("span");
        dividerContainer.className = "metric-divider";

        // Value element
        const valueSpan = document.createElement("span");
        valueSpan.id = valueId;
        valueSpan.className = `metric-value metric-divider-value ${valueClass}`;
        valueSpan.textContent = valueText;
        dividerContainer.appendChild(valueSpan);

        // Label element
        const labelSpan = document.createElement("span");
        labelSpan.className = "metric-divider-note";
        labelSpan.textContent = labelText;
        dividerContainer.appendChild(labelSpan);

        return dividerContainer;
    }

    // Helper to attach a 3hr variance divider to a metric row
    function updateVarianceDivider(metricId, varianceId, varianceValue, formatFn, progress) {
        const para = document.getElementById(metricId).parentNode;
        ensureElementStyles();

        if (!para.querySelector('.main-metric')) {
            const metricEl = document.getElementById(metricId);
            const indicatorEl = document.getElementById(`indicator_${metricId}`);

            const mainMetric = document.createElement('span');
            mainMetric.className = 'main-metric';

            if (metricEl && indicatorEl) {
                let node = metricEl.nextSibling;
                while (node && node !== indicatorEl) {
                    const nextNode = node.nextSibling;
                    if (node.nodeType === 3) {
                        para.removeChild(node);
                    }
                    node = nextNode;
                }

                metricEl.parentNode.insertBefore(mainMetric, metricEl);
                mainMetric.appendChild(metricEl);
                mainMetric.appendChild(indicatorEl);
            }

            const dividerContainer = document.createElement('span');
            dividerContainer.className = 'metric-divider-container';
            para.appendChild(dividerContainer);
        }

        let container = para.querySelector('.metric-divider-container');
        if (!container) {
            container = document.createElement('span');
            container.className = 'metric-divider-container';
            para.appendChild(container);
        }

        let formatted;
        const needsData = varianceValue === null || varianceValue === undefined;
        if (needsData) {
            if (progress !== undefined && progress !== null) {
                formatted = `Loading... ${progress}%`;
            } else {
                formatted = 'Loading...';
            }
        } else if (typeof formatFn === 'function') {
            formatted = formatFn(varianceValue);
        } else {
            formatted = (varianceValue >= 0 ? '+' : '') +
                numberWithCommas(Math.round(varianceValue)) + ' SATS';
        }

        // Determine color class similar to pool luck styling
        let colorClass = 'normal-luck';
        if (!needsData) {
            if (varianceValue > 0) {
                colorClass = 'lucky';
            } else if (varianceValue < 0) {
                colorClass = 'unlucky';
            }
        }

        const existing = document.getElementById(varianceId);
        if (existing) {
            existing.textContent = formatted;
            existing.className = 'metric-value metric-divider-value ' + colorClass;
            if (needsData) {
                existing.setAttribute('title', 'Variance requires about 3 hours of data');
            } else {
                existing.removeAttribute('title');
            }
        } else {
            const div = createDivider(varianceId, formatted, '[3hr \u0394]', colorClass);
            container.appendChild(div);
            const valueSpan = div.querySelector('#' + varianceId);
            if (needsData) {
                valueSpan.setAttribute('title', 'Variance requires about 3 hours of data');
            }
        }
    }

    if (!latestMetrics) {
        console.warn("No metrics data available");
        return;
    }

    try {
        const data = latestMetrics;

        // Get currency and exchange rate information
        const currency = data.currency || 'USD';
        const exchangeRate = data.exchange_rates && data.exchange_rates[currency] ?
            data.exchange_rates[currency] : 1.0;

        // Update only the currency earnings header, not SATOSHI EARNINGS
        function updateDashboardHeaders(currency, powerEstimated) {
            // Find card headers but exclude "SATOSHI EARNINGS"
            const earningsHeaders = document.querySelectorAll('.card-header');
            earningsHeaders.forEach(header => {
                // Check if it's a currency header (contains EARNINGS but isn't SATOSHI EARNINGS)
                if (header.textContent.includes('EARNINGS') &&
                    !header.textContent.includes('SATOSHI EARNINGS')) {
                    header.textContent = `${powerEstimated ? 'Est. ' : ''}${currency} EARNINGS`;
                }
            });
        }

        // Call this inside the updateUI function where currency is processed
        updateDashboardHeaders(currency, data.power_usage_estimated);

        // If this is the initial load, force a reset of all arrows
        if (initialLoad) {
            arrowIndicator.forceApplyArrows();
            initialLoad = false;
        }

        // Format each hashrate with proper normalization
        // Pool Hashrate
        let formattedPoolHashrate = "N/A";
        if (data.pool_total_hashrate != null) {
            formattedPoolHashrate = formatHashrateForDisplay(
                data.pool_total_hashrate,
                data.pool_total_hashrate_unit || 'th/s'
            );
        }
        updateElementText("pool_total_hashrate", formattedPoolHashrate);

        // Add pool luck calculation right after pool_total_hashrate
        if (data.daily_mined_sats && data.estimated_earnings_per_day_sats) {
            const poolLuck = calculatePoolLuck(
                parseFloat(data.daily_mined_sats),
                parseFloat(data.estimated_earnings_per_day_sats)
            );

            // Add pool_luck to the metrics data for arrow indicators
            if (poolLuck !== null) {
                data.pool_luck = poolLuck;
            }

            const poolLuckValue = poolLuck !== null ? formatLuckPercentage(poolLuck) : "N/A";

            // Get the pool_total_hashrate element's parent paragraph
            const poolHashratePara = document.getElementById("pool_total_hashrate").parentNode;

            // Ensure grid layout and structure
            ensureElementStyles();

            // Structure parent for proper grid layout (similar to the other metrics)
            if (!poolHashratePara.querySelector('.main-metric')) {
                const poolHashrate = document.getElementById("pool_total_hashrate");
                const indicatorPoolHashrate = document.getElementById("indicator_pool_total_hashrate");

                // Create the main metric container
                const mainMetric = document.createElement("span");
                mainMetric.className = "main-metric";

                // Move the metric and its indicator inside the container
                if (poolHashrate && indicatorPoolHashrate) {
                    // Clear any existing text nodes between the elements
                    let node = poolHashrate.nextSibling;
                    while (node && node !== indicatorPoolHashrate) {
                        const nextNode = node.nextSibling;
                        if (node.nodeType === 3) { // Text node
                            poolHashratePara.removeChild(node);
                        }
                        node = nextNode;
                    }

                    poolHashrate.parentNode.insertBefore(mainMetric, poolHashrate);
                    mainMetric.appendChild(poolHashrate);
                    mainMetric.appendChild(indicatorPoolHashrate);
                }

                // Create divider container for pool hashrate row
                const dividerContainer = document.createElement("span");
                dividerContainer.className = "metric-divider-container";
                poolHashratePara.appendChild(dividerContainer);
            }

            // Get or create the divider container
            let poolDividerContainer = poolHashratePara.querySelector('.metric-divider-container');
            if (!poolDividerContainer) {
                poolDividerContainer = document.createElement("span");
                poolDividerContainer.className = "metric-divider-container";
                poolHashratePara.appendChild(poolDividerContainer);
            }

            // Check if the "pool_luck" element already exists
            const existingLuck = document.getElementById("pool_luck");
            if (existingLuck) {
                // Update existing element
                existingLuck.textContent = poolLuckValue;

                // Apply appropriate color class based on luck value
                existingLuck.className = "metric-value metric-divider-value";
                if (poolLuck !== null) {
                    if (poolLuck > 110) {
                        existingLuck.classList.add("very-lucky");
                    } else if (poolLuck > 100) {
                        existingLuck.classList.add("lucky");
                    } else if (poolLuck >= 90) {
                        existingLuck.classList.add("normal-luck");
                    } else {
                        existingLuck.classList.add("unlucky");
                    }
                }
            } else {
                // Create the divider if it doesn't exist
                const poolLuckDiv = createDivider("pool_luck", poolLuckValue, "Earning Efficiency");

                // Apply appropriate color class
                const valueSpan = poolLuckDiv.querySelector('#pool_luck');
                if (valueSpan && poolLuck !== null) {
                    if (poolLuck > 110) {
                        valueSpan.classList.add("very-lucky");
                    } else if (poolLuck > 100) {
                        valueSpan.classList.add("lucky");
                    } else if (poolLuck >= 90) {
                        valueSpan.classList.add("normal-luck");
                    } else {
                        valueSpan.classList.add("unlucky");
                    }
                }

                // Add to divider container
                poolDividerContainer.appendChild(poolLuckDiv);
            }
        }

        // Update pool fees in SATS (as negative value)
        if (data.pool_fees_percentage !== undefined && data.last_block_earnings !== undefined) {
            // Parse the last_block_earnings (removing any "+" prefix if present)
            const lastBlockEarnings = parseFloat(data.last_block_earnings.toString().replace(/^\+/, ''));
            const poolFeeSats = calculatePoolFeeInSats(
                parseFloat(data.pool_fees_percentage),
                lastBlockEarnings
            );

            // Find the pool_fees_percentage element
            const poolFeesPercentage = document.getElementById("pool_fees_percentage");

            if (poolFeesPercentage) {
                // Format the pool fee in SATS with commas
                const formattedPoolFee = poolFeeSats !== null ?
                    numberWithCommas(poolFeeSats) + " SATS" : "N/A";

                // Check if pool_fees_sats span already exists
                let poolFeesSats = document.getElementById("pool_fees_sats");

                if (!poolFeesSats) {
                    // Create a new span for the fees in SATS if it doesn't exist
                    poolFeesSats = document.createElement("span");
                    poolFeesSats.id = "pool_fees_sats";
                    poolFeesSats.className = "metric-value";

                    // Insert immediately after the pool_fees_percentage element
                    poolFeesPercentage.insertAdjacentElement('afterend', poolFeesSats);
                }

                // Update the text and styling
                poolFeesSats.textContent = " (" + formattedPoolFee + ")";
                poolFeesSats.setAttribute("style", "color: #ff5555 !important; font-weight: bold !important; margin-left: 6px;");
            }
        }

        // 24hr Hashrate
        let formatted24hrHashrate = "N/A";
        if (data.hashrate_24hr != null) {
            formatted24hrHashrate = formatHashrateForDisplay(
                data.hashrate_24hr,
                data.hashrate_24hr_unit || 'th/s'
            );
        }
        updateElementText("hashrate_24hr", formatted24hrHashrate);

        // Update the block time section with consistent addition logic
        let blockTime = "N/A"; // Default value
        if (data.hashrate_24hr != null && data.network_hashrate != null) {
            blockTime = calculateBlockTime(
                data.hashrate_24hr,
                data.hashrate_24hr_unit || 'th/s',
                data.network_hashrate
            );
        }

        // Find the hashrate_24hr element's parent paragraph
        const hashrate24hrPara = document.getElementById("hashrate_24hr").parentNode;

        // Structure parent for proper grid layout
        if (!hashrate24hrPara.querySelector('.main-metric')) {
            const hashrate24hr = document.getElementById("hashrate_24hr");
            const indicator24hr = document.getElementById("indicator_hashrate_24hr");

            // Create the main metric container
            const mainMetric = document.createElement("span");
            mainMetric.className = "main-metric";

            // Move the metric and its indicator inside the container
            if (hashrate24hr && indicator24hr) {
                // Clear any existing text nodes between the elements
                let node = hashrate24hr.nextSibling;
                while (node && node !== indicator24hr) {
                    const nextNode = node.nextSibling;
                    if (node.nodeType === 3) { // Text node
                        hashrate24hrPara.removeChild(node);
                    }
                    node = nextNode;
                }

                hashrate24hr.parentNode.insertBefore(mainMetric, hashrate24hr);
                mainMetric.appendChild(hashrate24hr);
                mainMetric.appendChild(indicator24hr);
            }

            // Create divider container
            const dividerContainer = document.createElement("span");
            dividerContainer.className = "metric-divider-container";
            hashrate24hrPara.appendChild(dividerContainer);
        }

        // Get or create the divider container
        let dividerContainer = hashrate24hrPara.querySelector('.metric-divider-container');
        if (!dividerContainer) {
            dividerContainer = document.createElement("span");
            dividerContainer.className = "metric-divider-container";
            hashrate24hrPara.appendChild(dividerContainer);
        }

        // Check if the "block_time" element already exists
        const existingBlockTime = document.getElementById("block_time");
        if (existingBlockTime) {
            // Find the containing metric-divider
            let dividerElement = existingBlockTime.closest('.metric-divider');
            if (dividerElement) {
                // Just update the text
                existingBlockTime.textContent = blockTime;
            } else {
                // If structure is broken, recreate it
                const blockTimeDiv = createDivider("block_time", blockTime, "[Time to ₿]");
                dividerContainer.innerHTML = ''; // Clear container
                dividerContainer.appendChild(blockTimeDiv);
            }
        } else {
            // Create the "Time to ₿" divider
            const blockTimeDiv = createDivider("block_time", blockTime, "[Time to ₿]");
            dividerContainer.appendChild(blockTimeDiv);
        }

        // 3hr Hashrate
        let formatted3hrHashrate = "N/A";
        if (data.hashrate_3hr != null) {
            formatted3hrHashrate = formatHashrateForDisplay(
                data.hashrate_3hr,
                data.hashrate_3hr_unit || 'th/s'
            );
        }
        updateElementText("hashrate_3hr", formatted3hrHashrate);

        // Same for 3hr data with blockOdds
        const hashrate3hrPara = document.getElementById("hashrate_3hr").parentNode;

        // Structure parent for proper grid layout
        if (!hashrate3hrPara.querySelector('.main-metric')) {
            const hashrate3hr = document.getElementById("hashrate_3hr");
            const indicator3hr = document.getElementById("indicator_hashrate_3hr");

            // Create the main metric container
            const mainMetric = document.createElement("span");
            mainMetric.className = "main-metric";

            // Move the metric and its indicator inside the container
            if (hashrate3hr && indicator3hr) {
                // Clear any existing text nodes between the elements
                let node = hashrate3hr.nextSibling;
                while (node && node !== indicator3hr) {
                    const nextNode = node.nextSibling;
                    if (node.nodeType === 3) { // Text node
                        hashrate3hrPara.removeChild(node);
                    }
                    node = nextNode;
                }

                hashrate3hr.parentNode.insertBefore(mainMetric, hashrate3hr);
                mainMetric.appendChild(hashrate3hr);
                mainMetric.appendChild(indicator3hr);
            }

            // Create divider container
            const dividerContainer = document.createElement("span");
            dividerContainer.className = "metric-divider-container";
            hashrate3hrPara.appendChild(dividerContainer);
        }

        // Get or create the divider container
        let odds3hrContainer = hashrate3hrPara.querySelector('.metric-divider-container');
        if (!odds3hrContainer) {
            odds3hrContainer = document.createElement("span");
            odds3hrContainer.className = "metric-divider-container";
            hashrate3hrPara.appendChild(odds3hrContainer);
        }

        // Apply the same consistent approach for the block odds section
        if (data.hashrate_24hr != null && data.network_hashrate != null) {
            const blockProbability = calculateBlockProbability(
                data.hashrate_24hr,
                data.hashrate_24hr_unit || 'th/s',
                data.network_hashrate
            );

            // Update the element if it already exists
            const existingProbability = document.getElementById("block_odds_3hr");
            if (existingProbability) {
                existingProbability.textContent = blockProbability;
            } else {
                // For block odds after 3hr hashrate
                const blockOddsDiv = createDivider("block_odds_3hr", blockProbability, "[₿ Odds]");
                odds3hrContainer.appendChild(blockOddsDiv);
            }
        }

        // 10min Hashrate
        let formatted10minHashrate = "N/A";
        if (data.hashrate_10min != null) {
            formatted10minHashrate = formatHashrateForDisplay(
                data.hashrate_10min,
                data.hashrate_10min_unit || 'th/s'
            );
        }
        updateElementText("hashrate_10min", formatted10minHashrate);

        // 60sec Hashrate
        let formatted60secHashrate = "N/A";
        if (data.hashrate_60sec != null) {
            formatted60secHashrate = formatHashrateForDisplay(
                data.hashrate_60sec,
                data.hashrate_60sec_unit || 'th/s'
            );
        }
        updateElementText("hashrate_60sec", formatted60secHashrate);

        // Update other non-hashrate metrics
        updateElementText("block_number", numberWithCommas(data.block_number));

        if (lastBlockNumber === null || data.block_number !== lastBlockNumber) {
            lastBlockNumber = data.block_number;
            lastBlockTime = Date.now();
            try {
                localStorage.setItem('dashboardLastBlockNumber', lastBlockNumber.toString());
                localStorage.setItem('dashboardLastBlockTime', lastBlockTime.toString());
            } catch (e) {
                console.error('Error saving block timer to localStorage:', e);
            }
        }

        (function updateBlockTimerUI() {
            const para = document.getElementById('block_number').parentNode;
            ensureElementStyles();

            if (!para.querySelector('.main-metric')) {
                const metricEl = document.getElementById('block_number');
                const indicatorEl = document.getElementById('indicator_block_number');
                const mainMetric = document.createElement('span');
                mainMetric.className = 'main-metric';
                if (metricEl && indicatorEl) {
                    let node = metricEl.nextSibling;
                    while (node && node !== indicatorEl) {
                        const nextNode = node.nextSibling;
                        if (node.nodeType === 3) {
                            para.removeChild(node);
                        }
                        node = nextNode;
                    }
                    metricEl.parentNode.insertBefore(mainMetric, metricEl);
                    mainMetric.appendChild(metricEl);
                    mainMetric.appendChild(indicatorEl);
                }
                const dividerContainer = document.createElement('span');
                dividerContainer.className = 'metric-divider-container';
                para.appendChild(dividerContainer);
            }

            let container = para.querySelector('.metric-divider-container');
            if (!container) {
                container = document.createElement('span');
                container.className = 'metric-divider-container';
                para.appendChild(container);
            }

            const elapsed = lastBlockTime ? Math.floor((Date.now() - lastBlockTime) / 1000) : 0;
            const formatted = formatDuration(elapsed);
            const colorClass = getBlockTimerClass(elapsed);
            const existing = document.getElementById('block_timer');
            if (existing) {
                existing.textContent = formatted;
                existing.className = 'metric-value metric-divider-value ' + colorClass;
            } else {
                const div = createDivider('block_timer', formatted, '[Block Timer]', colorClass);
                container.appendChild(div);
            }
        })();

        // Update BTC price with currency conversion and symbol
        if (data.btc_price != null) {
            const btcPriceValue = data.btc_price;
            const symbol = getCurrencySymbol(currency);

            updateElementText("btc_price", formatCurrencyValue(btcPriceValue, currency));
        } else {
            updateElementText("btc_price", formatCurrencyValue(0, currency));
        }

        // Update last block earnings
        if (data.last_block_earnings !== undefined) {
            // Format with "+" prefix and "SATS" suffix
            updateElementText("last_block_earnings",
                "+" + numberWithCommas(data.last_block_earnings) + " SATS");
        }

        // Network hashrate (already in EH/s but verify)
        // Improved version with ZH/s support:
        if (data.network_hashrate >= 1000) {
            // Convert to Zettahash if over 1000 EH/s
            updateElementText("network_hashrate",
                (data.network_hashrate / 1000).toFixed(2) + " ZH/s");
        } else {
            // Use regular EH/s formatting
            updateElementText("network_hashrate",
                numberWithCommas(Math.round(data.network_hashrate)) + " EH/s");
        }

        if (data.network_hashrate_variance_3hr !== undefined) {
            updateVarianceDivider(
                "network_hashrate",
                "variance_network_hashrate",
                data.network_hashrate_variance_3hr,
                function(v) {
                    const sign = v >= 0 ? '+' : '';
                    const abs = Math.abs(v);
                    if (abs >= 1000) {
                        return sign + (abs / 1000).toFixed(2) + ' ZH/s';
                    }
                    return sign + numberWithCommas(Math.round(abs)) + ' EH/s';
                },
                data.network_hashrate_variance_progress
            );
        }
        updateElementText("difficulty", numberWithCommas(Math.round(data.difficulty)));

        // Daily revenue with currency conversion
        if (data.daily_revenue != null) {
            const dailyRevenue = data.daily_revenue;
            updateElementText("daily_revenue", formatCurrencyValue(dailyRevenue, currency));
        } else {
            updateElementText("daily_revenue", formatCurrencyValue(0, currency));
        }

        // Daily power cost with currency conversion
        if (data.daily_power_cost != null) {
            const dailyPowerCost = data.daily_power_cost;
            updateElementText("daily_power_cost", formatCurrencyValue(dailyPowerCost, currency));
        } else {
            updateElementText("daily_power_cost", formatCurrencyValue(0, currency));
        }

        // Break-even electricity price divider
        const bePrice = data.break_even_electricity_price;
        const formattedBe = bePrice != null
            ? formatCurrencyValue(bePrice, currency) + '/kWh'
            : formatCurrencyValue(0, currency) + '/kWh';

        const powerCostPara = document.getElementById('daily_power_cost').parentNode;
        ensureElementStyles();
        if (!powerCostPara.querySelector('.main-metric')) {
            const metricEl = document.getElementById('daily_power_cost');
            const indicatorEl = document.getElementById('indicator_daily_power_cost');
            const mainMetric = document.createElement('span');
            mainMetric.className = 'main-metric';
            if (metricEl && indicatorEl) {
                let node = metricEl.nextSibling;
                while (node && node !== indicatorEl) {
                    const nextNode = node.nextSibling;
                    if (node.nodeType === 3) {
                        powerCostPara.removeChild(node);
                    }
                    node = nextNode;
                }
                metricEl.parentNode.insertBefore(mainMetric, metricEl);
                mainMetric.appendChild(metricEl);
                mainMetric.appendChild(indicatorEl);
            }
            const dividerContainer = document.createElement('span');
            dividerContainer.className = 'metric-divider-container';
            powerCostPara.appendChild(dividerContainer);
        }

        let beContainer = powerCostPara.querySelector('.metric-divider-container');
        if (!beContainer) {
            beContainer = document.createElement('span');
            beContainer.className = 'metric-divider-container';
            powerCostPara.appendChild(beContainer);
        }

        const existingBe = document.getElementById('break_even_price');
        if (existingBe) {
            existingBe.textContent = formattedBe;
        } else {
            const beDiv = createDivider('break_even_price', formattedBe, '[Break-Even]');
            beContainer.appendChild(beDiv);
        }

        // Daily profit with currency conversion and color
        if (data.daily_profit_usd != null) {
            const dailyProfit = data.daily_profit_usd;
            const dailyProfitElement = document.getElementById("daily_profit_usd");
            if (dailyProfitElement) {
                dailyProfitElement.textContent = formatCurrencyValue(dailyProfit, currency);
                if (dailyProfit < 0) {
                    // Use setAttribute to properly set the style with !important
                    dailyProfitElement.setAttribute("style", "color: #ff5555 !important; font-weight: bold !important;");
                } else {
                    // Clear the style attribute completely
                    dailyProfitElement.removeAttribute("style");
                }
            }
        }

        // Monthly profit with currency conversion and color
        if (data.monthly_profit_usd != null) {
            const monthlyProfit = data.monthly_profit_usd;
            const monthlyProfitElement = document.getElementById("monthly_profit_usd");
            if (monthlyProfitElement) {
                monthlyProfitElement.textContent = formatCurrencyValue(monthlyProfit, currency);
                if (monthlyProfit < 0) {
                    // Use setAttribute to properly set the style with !important
                    monthlyProfitElement.setAttribute("style", "color: #ff5555 !important; font-weight: bold !important;");
                } else {
                    // Clear the style attribute completely
                    monthlyProfitElement.removeAttribute("style");
                }
            }
        }

        updateElementText("daily_mined_sats", numberWithCommas(data.daily_mined_sats) + " SATS");
        updateElementText("monthly_mined_sats", numberWithCommas(data.monthly_mined_sats) + " SATS");

        // Update worker count from metrics (just the number, not full worker data)
        updateWorkersCount();

        updateElementText("unpaid_earnings", data.unpaid_earnings.toFixed(8) + " BTC");

        // Update payout estimation with color coding
        const payoutText = data.est_time_to_payout;
        updateElementText("est_time_to_payout", payoutText);

        // Check for "next block" in any case format
        if (payoutText && /next\s+block/i.test(payoutText)) {
            $("#est_time_to_payout").attr("style", "color: #32CD32 !important; animation: pulse 1s infinite !important; text-transform: uppercase !important;");
        } else {
            // Trim any extra whitespace
            const cleanText = payoutText ? payoutText.trim() : "";
            // Update your regex to handle hours-only format as well
            const regex = /(?:(\d+)\s*days?(?:,?\s*(\d+)\s*hours?)?)|(?:(\d+)\s*hours?)/i;
            const match = cleanText.match(regex);

            let totalDays = NaN;
            if (match) {
                if (match[1]) {
                    // Format: "X days" or "X days, Y hours"
                    const days = parseFloat(match[1]);
                    const hours = match[2] ? parseFloat(match[2]) : 0;
                    totalDays = days + (hours / 24);
                } else if (match[3]) {
                    // Format: "X hours"
                    const hours = parseFloat(match[3]);
                    totalDays = hours / 24;
                }
                console.log("Total days computed:", totalDays);  // Debug output
            }

            if (!isNaN(totalDays)) {
                if (totalDays < 4) {
                    $("#est_time_to_payout").attr("style", "color: #32CD32 !important; animation: none !important;");
                } else if (totalDays > 20) {
                    $("#est_time_to_payout").attr("style", "color: #ff5555 !important; animation: none !important;");
                } else {
                    $("#est_time_to_payout").attr("style", "color: #ffd700 !important; animation: none !important;");
                }
            } else {
                $("#est_time_to_payout").attr("style", "color: #ffd700 !important; animation: none !important;");
            }
        }

        updateElementText("last_block_height", data.last_block_height ? numberWithCommas(data.last_block_height) : "N/A");
        updateElementText("last_block_time", data.last_block_time || "");
        updateElementText("blocks_found", data.blocks_found || "0");
        updateElementText("last_share", data.total_last_share || "");

        // Update Estimated Earnings metrics
        updateElementText("estimated_earnings_per_day_sats", numberWithCommas(data.estimated_earnings_per_day_sats) + " SATS");
        updateElementText("estimated_earnings_next_block_sats", numberWithCommas(data.estimated_earnings_next_block_sats) + " SATS");
        updateElementText("estimated_rewards_in_window_sats", numberWithCommas(data.estimated_rewards_in_window_sats) + " SATS");

        // Add 3hr variance dividers for estimated earnings metrics
        if (data.estimated_earnings_per_day_sats_variance_3hr !== undefined) {
            updateVarianceDivider(
                "estimated_earnings_per_day_sats",
                "variance_earnings_day",
                data.estimated_earnings_per_day_sats_variance_3hr,
                null,
                data.estimated_earnings_per_day_sats_variance_progress
            );
        }
        if (data.estimated_earnings_next_block_sats_variance_3hr !== undefined) {
            updateVarianceDivider(
                "estimated_earnings_next_block_sats",
                "variance_earnings_block",
                data.estimated_earnings_next_block_sats_variance_3hr,
                null,
                data.estimated_earnings_next_block_sats_variance_progress
            );
        }
        if (data.estimated_rewards_in_window_sats_variance_3hr !== undefined) {
            updateVarianceDivider(
                "estimated_rewards_in_window_sats",
                "variance_rewards_window",
                data.estimated_rewards_in_window_sats_variance_3hr,
                null,
                data.estimated_rewards_in_window_sats_variance_progress
            );
        }

        // Update last updated timestamp
        try {
            // Get the configured timezone with fallback
            const configuredTimezone = window.dashboardTimezone || 'America/Los_Angeles';

            // Use server timestamp from metrics if available, otherwise use adjusted local time
            const timestampToUse = latestMetrics && latestMetrics.server_timestamp ?
                new Date(latestMetrics.server_timestamp) :
                new Date(Date.now() + (serverTimeOffset || 0));

            // Format with explicit timezone
            const options = {
                year: 'numeric',
                month: 'short',
                day: 'numeric',
                hour: '2-digit',
                minute: '2-digit',
                second: '2-digit',
                hour12: true,
                timeZone: configuredTimezone // Explicitly set timezone
            };

            // Update the lastUpdated element
            updateElementHTML("lastUpdated",
                "<strong>Last Updated:</strong> " +
                timestampToUse.toLocaleString('en-US', options) +
                "<span id='terminal-cursor'></span>");

            console.log(`Last updated timestamp shown using timezone: ${configuredTimezone}`);
        } catch (error) {
            console.error("Error formatting last updated timestamp:", error);
            // Fallback to basic timestamp if there's an error
            const now = new Date();
            updateElementHTML("lastUpdated",
                "<strong>Last Updated:</strong> " +
                now.toLocaleString() +
                "<span id='terminal-cursor'></span>");
        }

        // Update chart with normalized data if it exists
        if (trendChart) {
            // Use the enhanced chart update function with normalization
            updateChartWithNormalizedData(trendChart, data);
        }

        // Update indicators and check for block updates
        updateIndicators(data);
        checkForBlockUpdates(data);

        // Add this call before storing current metrics as previous metrics
        trackPayoutPerformance(data);

        // Store current metrics for next comparison
        previousMetrics = { ...data };

    } catch (error) {
        console.error("Error updating UI:", error);
    }
}

// Update unread notifications badge in navigation with animation effects
function updateNotificationBadge() {
    $.ajax({
        url: "/api/notifications/unread_count",
        method: "GET",
        success: function (data) {
            const unreadCount = data.unread_count;
            const badge = $("#nav-unread-badge");

            // Store the previous count to detect increases
            const previousCount = badge.text() ? parseInt(badge.text()) : 0;

            if (unreadCount > 0) {
                badge.text(unreadCount);
                badge.addClass('has-unread');

                // Add animation when count increases
                if (unreadCount > previousCount) {
                    // Remove animation if it's already applied
                    badge.removeClass('badge-pulse');

                    // Force DOM reflow to restart animation
                    void badge[0].offsetWidth;

                    // Apply animation
                    badge.addClass('badge-pulse');
                }
            } else {
                badge.text('');
                badge.removeClass('has-unread badge-pulse');
            }
        },
        error: function (xhr, status, error) {
            console.error("Error fetching notification count:", error);
        }
    });
}

// Update unread notifications badge in navigation
function updateNotificationBadge() {
    $.ajax({
        url: "/api/notifications/unread_count",
        method: "GET",
        success: function (data) {
            const unreadCount = data.unread_count;
            const badge = $("#nav-unread-badge");

            if (unreadCount > 0) {
                badge.text(unreadCount).show();
            } else {
                badge.hide();
            }
        }
    });
}

// Initialize notification badge checking
function initNotificationBadge() {
    // Update immediately
    updateNotificationBadge();

    // Update every 60 seconds
    setInterval(updateNotificationBadge, 60000);
}

// Add keyboard event listener for Alt+W to reset wallet address
$(document).keydown(function (event) {
    // Check if Alt+W is pressed (key code 87 is 'W')
    if (event.altKey && event.keyCode === 87) {
        resetWalletAddress();

        // Prevent default browser behavior
        event.preventDefault();
    }
});

// Function to reset wallet address in configuration and clear chart data
function resetWalletAddress() {
    if (confirm("Are you sure you want to reset your wallet address? This will also clear all chart data and redirect you to the configuration page.")) {
        // First clear chart data using the existing API endpoint
        $.ajax({
            url: '/api/reset-chart-data',
            method: 'POST',
            success: function () {
                console.log("Chart data reset successfully");

                // Then reset the chart display locally
                if (trendChart) {
                    trendChart.data.labels = [];
                    trendChart.data.datasets[0].data = [];
                    trendChart.update('none');
                }

                // Clear payout history data from localStorage
                try {
                    localStorage.removeItem('payoutHistory');
                    lastPayoutTracking.payoutHistory = [];
                    console.log("Payout history cleared for wallet change");
                    fetch('/api/payout-history', { method: 'DELETE' });

                    // Remove any visible payout comparison elements
                    $("#payout-comparison").remove();
                    $("#payout-history-container").empty().hide();
                } catch (e) {
                    console.error("Error clearing payout history:", e);
                }

                // Then reset wallet address
                fetch('/api/config')
                    .then(response => response.json())
                    .then(config => {
                        // Reset the wallet address to default
                        config.wallet = "yourwallethere";
                        // Add special flag to indicate config reset
                        config.config_reset = true;

                        // Save the updated configuration
                        return fetch('/api/config', {
                            method: 'POST',
                            headers: {
                                'Content-Type': 'application/json',
                            },
                            body: JSON.stringify(config)
                        });
                    })
                    .then(response => response.json())
                    .then(data => {
                        console.log("Wallet address reset successfully:", data);
                        // Also clear arrow indicator states
                        arrowIndicator.clearAll();
                        // Redirect to the boot page for reconfiguration
                        window.location.href = window.location.origin + "/";
                    })
                    .catch(error => {
                        console.error("Error resetting wallet address:", error);
                        alert("There was an error resetting your wallet address. Please try again.");
                    });
            },
            error: function (xhr, status, error) {
                console.error("Error clearing chart data:", error);
                // Continue with wallet reset even if chart reset fails
                resetWalletAddressOnly();
            }
        });
    }
}

// Fallback function if chart reset fails - also updated to clear payout history
function resetWalletAddressOnly() {
    // Clear payout history data from localStorage
    try {
        localStorage.removeItem('payoutHistory');
        lastPayoutTracking.payoutHistory = [];
        console.log("Payout history cleared for wallet change");
        fetch('/api/payout-history', { method: 'DELETE' });

        // Remove any visible payout comparison elements
        $("#payout-comparison").remove();
        $("#payout-history-container").empty().hide();
    } catch (e) {
        console.error("Error clearing payout history:", e);
    }

    fetch('/api/config')
        .then(response => response.json())
        .then(config => {
            config.wallet = "yourwallethere";
            return fetch('/api/config', {
                method: 'POST',
                headers: {
                    'Content-Type': 'application/json',
                },
                body: JSON.stringify(config)
            });
        })
        .then(response => response.json())
        .then(data => {
            console.log("Wallet address reset successfully (without chart reset):", data);
            window.location.href = window.location.origin + "/";
        })
        .catch(error => {
            console.error("Error resetting wallet address:", error);
            alert("There was an error resetting your wallet address. Please try again.");
        });
}

// Function to show a helpful notification to the user about hashrate normalization
function showHashrateNormalizeNotice() {
    // Only show if the notification doesn't already exist on the page
    if ($("#hashrateNormalizeNotice").length === 0) {
        const theme = getCurrentTheme();

        // Create notification element with theme-appropriate styling
        const notice = $(`
            <div id="hashrateNormalizeNotice" style="
                position: fixed;
                bottom: 30px;
                right: 30px;
                background-color: rgba(0, 0, 0, 0.85);
                color: ${theme.PRIMARY};
                border: 1px solid ${theme.PRIMARY};
                padding: 15px 20px;
                z-index: 9999;
                max-width: 300px;
                font-family: 'VT323', monospace;
                font-size: 16px;
                box-shadow: 0 0 15px rgba(0, 0, 0, 0.5);
            ">
                <div style="display: flex; align-items: flex-start;">
                    <div style="margin-right: 10px;">
                        <i class="fas fa-chart-line" style="font-size: 22px;"></i>
                    </div>
                    <div>
                        <div style="font-weight: bold; margin-bottom: 5px; text-transform: uppercase;">Hashrate Chart Notice</div>
                        <div>Please wait 2-3 minutes for the chart to collect data and normalize for your hashrate pattern.</div>
                    </div>
                </div>
                <div style="text-align: right; margin-top: 10px;">
                    <button id="hashrateNoticeClose" style="
                        background: none; 
                        border: none; 
                        color: ${theme.PRIMARY}; 
                        cursor: pointer;
                        font-family: inherit;
                        text-decoration: underline;
                    ">Dismiss</button>
                    <label style="margin-left: 10px;">
                        <input type="checkbox" id="dontShowAgain" style="vertical-align: middle;"> 
                        <span style="font-size: 0.8em; vertical-align: middle;">Don't show again</span>
                    </label>
                </div>
            </div>
        `);

        // Add to body and handle close button
        $("body").append(notice);

        // Handler for the close button
        $("#hashrateNoticeClose").on("click", function () {
            // Check if "Don't show again" is checked
            if ($("#dontShowAgain").is(":checked")) {
                // Remember permanently in localStorage
                localStorage.setItem('hideHashrateNotice', 'true');
                console.log("User chose to permanently hide hashrate notice");
            } else {
                // Only remember for this session
                sessionStorage.setItem('hideHashrateNoticeSession', 'true');
                console.log("User dismissed hashrate notice for this session");
            }

            // Hide and remove the notice
            $("#hashrateNormalizeNotice").fadeOut(300, function () {
                $(this).remove();
            });
        });

        // Auto-hide after 60 seconds
        setTimeout(function () {
            if ($("#hashrateNormalizeNotice").length) {
                $("#hashrateNormalizeNotice").fadeOut(500, function () {
                    $(this).remove();
                });
            }
        }, 60000); // Changed to 60 seconds for better visibility
    }
}

// Helper function to check if we should show the notice (call this during page initialization)
function checkAndShowHashrateNotice() {
    // Check if user has permanently hidden the notice
    const permanentlyHidden = localStorage.getItem('hideHashrateNotice') === 'true';

    // Check if user has hidden the notice for this session
    const sessionHidden = sessionStorage.getItem('hideHashrateNoticeSession') === 'true';

    // Also check low hashrate mode state (to potentially show a different message)
    const inLowHashrateMode = localStorage.getItem('lowHashrateState') ?
        JSON.parse(localStorage.getItem('lowHashrateState')).isLowHashrateMode : false;

    if (!permanentlyHidden && !sessionHidden) {
        // Show the notice with a short delay to ensure the page is fully loaded
        setTimeout(function () {
            showHashrateNormalizeNotice();
        }, 2000);
    } else {
        console.log("Hashrate notice will not be shown: permanently hidden = " +
            permanentlyHidden + ", session hidden = " + sessionHidden);
    }
}

// Currency conversion functions
function getCurrencySymbol(currency) {
    const symbols = {
        'USD': '$',
        'EUR': '€',
        'GBP': '£',
        'JPY': '¥',
        'CAD': 'CA$',
        'AUD': 'A$',
        'CNY': '¥',
        'KRW': '₩',
        'BRL': 'R$',
        'CHF': 'Fr'
    };
    return symbols[currency] || '$';
}

function formatCurrencyValue(value, currency) {
    if (value == null || isNaN(value)) return "N/A";

    const symbol = getCurrencySymbol(currency);

    // For JPY and KRW, show without decimal places
    if (currency === 'JPY' || currency === 'KRW') {
        return `${symbol}${numberWithCommas(Math.round(value))}`;
    }

    return `${symbol}${numberWithCommas(value.toFixed(2))}`;
}

// Update the BTC price and earnings card header with the selected currency
function updateCurrencyLabels(currency, powerEstimated) {
    const earningsHeader = document.querySelector('.card-header:contains("USD EARNINGS")');
    if (earningsHeader) {
        earningsHeader.textContent = `${powerEstimated ? 'Est. ' : ''}${currency} EARNINGS`;
    }
}

$(document).ready(function () {
    // Apply theme based on stored preference - moved to beginning for better initialization
    try {
        const useDeepSea = localStorage.getItem('useDeepSeaTheme') === 'true';
        if (useDeepSea) {
            applyDeepSeaTheme();
        }
        // Setup theme change listener
        setupThemeChangeListener();
        loadBlockAnnotations();
    } catch (e) {
        console.error("Error handling theme:", e);
    }

    // Initialize chart points preference from localStorage
    try {
        const storedPreference = localStorage.getItem('chartPointsPreference');
        if (storedPreference) {
            const points = parseInt(storedPreference, 10);
            if ([30, 60, 180].includes(points)) {
                chartPoints = points;
            }
        }
    } catch (e) {
        console.error("Error loading chart points preference", e);
    }
    updateChartPointsButtons();

    // Modify the initializeChart function to use blue colors for the chart
    function initializeChart() {
        try {
            const ctx = document.getElementById('trendGraph').getContext('2d');
            if (!ctx) {
                console.error("Could not find trend graph canvas");
                return null;
            }

            if (!window.Chart) {
                console.error("Chart.js not loaded");
                return null;
            }

            // Get the current theme colors
            const theme = getCurrentTheme();

            // Check if annotation plugin is available
            const hasAnnotationPlugin = window.simpleAnnotationPlugin !== undefined;

            const chart = new Chart(ctx, {
                type: 'line',
                data: {
                    labels: [],
                    datasets: [{
                        label: 'HASHRATE TREND (TH/s)',
                        data: [],
                        borderWidth: 2,
                        borderColor: function (context) {
                            const chart = context.chart;
                            const { ctx, chartArea } = chart;
                            if (!chartArea) {
                                return theme.PRIMARY;
                            }
                            // Create gradient for line
                            const gradient = ctx.createLinearGradient(0, 0, 0, chartArea.bottom);
                            gradient.addColorStop(0, theme.CHART.GRADIENT_START);
                            gradient.addColorStop(1, theme.CHART.GRADIENT_END);
                            return gradient;
                        },
                        backgroundColor: function (context) {
                            const chart = context.chart;
                            const { ctx, chartArea } = chart;
                            if (!chartArea) {
                                return `rgba(${theme.PRIMARY_RGB}, 0.1)`;
                            }
                            // Create gradient for fill
                            const gradient = ctx.createLinearGradient(0, 0, 0, chartArea.bottom);
                            gradient.addColorStop(0, `rgba(${theme.PRIMARY_RGB}, 0.3)`);
                            gradient.addColorStop(0.5, `rgba(${theme.PRIMARY_RGB}, 0.2)`);
                            gradient.addColorStop(1, `rgba(${theme.PRIMARY_RGB}, 0.05)`);
                            return gradient;
                        },
                        fill: true,
                        tension: 0.3,
                    }]
                },
                options: {
                    responsive: true,
                    maintainAspectRatio: false,
                    animation: {
                        duration: 0 // Disable animations for better performance
                    },
                    scales: {
                        x: {
                            display: true,
                            ticks: {
                                maxTicksLimit: 8, // Limit number of x-axis labels
                                maxRotation: 0,   // Don't rotate labels
                                autoSkip: true,   // Automatically skip some labels
                                color: '#FFFFFF',
                                font: {
                                    family: "'VT323', monospace", // Terminal font
                                    size: 14
                                }
                            },
                            grid: {
                                color: '#333333',
                                lineWidth: 0.5
                            }
                        },
                        y: {
                            title: {
                                display: true,
                                text: 'HASHRATE (TH/S)',
                                color: theme.PRIMARY,
                                font: {
                                    family: "'VT323', monospace",
                                    size: 16,
                                    weight: 'bold'
                                }
                            },
                            ticks: {
                                color: '#FFFFFF',
                                maxTicksLimit: 6, // Limit total number of ticks
                                precision: 1,     // Control decimal precision
                                autoSkip: true,   // Skip labels to prevent overcrowding
                                autoSkipPadding: 10, // Padding between skipped labels
                                font: {
                                    family: "'VT323', monospace", // Terminal font
                                    size: 14
                                },
                                callback: function (value) {
                                    // For zero, just return 0
                                    if (value === 0) return '0';

                                    // For very large values (1M+ TH/s = 1000+ PH/s)
                                    if (value >= 1000000) {
                                        return (value / 1000000).toFixed(1) + 'E'; // Show as EH/s
                                    }
                                    // For large values (1000+ TH/s), show in PH/s
                                    else if (value >= 1000) {
                                        return (value / 1000).toFixed(1) + 'P'; // Show as PH/s
                                    }
                                    // For values between 10 and 1000 TH/s
                                    else if (value >= 10) {
                                        return Math.round(value);
                                    }
                                    // For small values, limit decimal places
                                    else if (value >= 1) {
                                        return value.toFixed(1);
                                    }
                                    // For tiny values, use appropriate precision
                                    else {
                                        return value.toPrecision(2);
                                    }
                                }
                            },
                            grid: {
                                color: '#333333',
                                lineWidth: 0.5,
                                drawBorder: false,
                                zeroLineColor: '#555555',
                                zeroLineWidth: 1,
                                drawTicks: false
                            }
                        }
                    },
                    plugins: {
                        tooltip: {
                            backgroundColor: 'rgba(0, 0, 0, 0.8)',
                            titleColor: theme.PRIMARY,
                            bodyColor: '#FFFFFF',
                            titleFont: {
                                family: "'VT323', monospace",
                                size: 16,
                                weight: 'bold'
                            },
                            bodyFont: {
                                family: "'VT323', monospace",
                                size: 14
                            },
                            padding: 10,
                            cornerRadius: 0,
                            displayColors: false,
                            callbacks: {
                                title: function (tooltipItems) {
                                    return tooltipItems[0].label.toUpperCase();
                                },
                                label: function (context) {
                                    // Format tooltip values with appropriate unit
                                    const value = context.raw;
                                    return 'HASHRATE: ' + formatHashrateForDisplay(value).toUpperCase();
                                }
                            }
                        },
                        legend: { display: false },
                        annotation: hasAnnotationPlugin ? {
                            annotations: {
                                averageLine: {
                                    type: 'line',
                                    yMin: 0,
                                    yMax: 0,
                                    borderColor: theme.CHART.ANNOTATION,
                                    borderWidth: 3,
                                    borderDash: [8, 4],
                                    shadowColor: `rgba(${theme.PRIMARY_RGB}, 0.5)`,
                                    shadowBlur: 8,
                                    shadowOffsetX: 0,
                                    shadowOffsetY: 0,
                                    label: {
                                        enabled: true,
                                        content: '24HR AVG: 0 TH/S',
                                        backgroundColor: 'rgba(0,0,0,0.8)',
                                        color: theme.CHART.ANNOTATION,
                                        font: {
                                            family: "'VT323', monospace",
                                            size: 16,
                                            weight: 'bold'
                                        },
                                        padding: { top: 4, bottom: 4, left: 8, right: 8 },
                                        borderRadius: 0,
                                        position: 'start'
                                    }
                                }
                            }
                        } : {}
                    }
                }
            });
            updateBlockAnnotations(chart);
            return chart;
        } catch (error) {
            console.error("Error initializing chart:", error);
            return null;
        }
    }

    // Add this function to the document ready section
    function setupThemeChangeListener() {
        window.addEventListener('storage', function (event) {
            if (event.key === 'useDeepSeaTheme') {
                if (trendChart) {
                    // Save all font configurations
                    const fontConfig = {
                        xTicks: { ...trendChart.options.scales.x.ticks.font },
                        yTicks: { ...trendChart.options.scales.y.ticks.font },
                        yTitle: { ...trendChart.options.scales.y.title.font },
                        tooltip: {
                            title: { ...trendChart.options.plugins.tooltip.titleFont },
                            body: { ...trendChart.options.plugins.tooltip.bodyFont }
                        }
                    };

                    // No need to create a copy of lowHashrateState here, 
                    // as we'll load it from localStorage after chart recreation

                    // Save the low hashrate indicator element if it exists
                    const wasInLowHashrateMode = trendChart.lowHashrateState &&
                        trendChart.lowHashrateState.isLowHashrateMode;

                    // Check if we're on mobile (viewport width < 768px)
                    const isMobile = window.innerWidth < 768;

                    // Store the original sizes before destroying chart
                    const xTicksFontSize = fontConfig.xTicks.size || 14;
                    const yTicksFontSize = fontConfig.yTicks.size || 14;
                    const yTitleFontSize = fontConfig.yTitle.size || 16;

                    // Recreate the chart with new theme colors
                    trendChart.destroy();
                    trendChart = initializeChart();

                    // The state will be automatically loaded from localStorage in updateChartWithNormalizedData

                    // Ensure font sizes are explicitly set to original values
                    // This is especially important for mobile
                    if (isMobile) {
                        // On mobile, set explicit font sizes (based on the originals)
                        trendChart.options.scales.x.ticks.font = {
                            ...fontConfig.xTicks,
                            size: xTicksFontSize
                        };

                        trendChart.options.scales.y.ticks.font = {
                            ...fontConfig.yTicks,
                            size: yTicksFontSize
                        };

                        trendChart.options.scales.y.title.font = {
                            ...fontConfig.yTitle,
                            size: yTitleFontSize
                        };

                        // Also set tooltip font sizes explicitly
                        trendChart.options.plugins.tooltip.titleFont = {
                            ...fontConfig.tooltip.title,
                            size: fontConfig.tooltip.title.size || 16
                        };

                        trendChart.options.plugins.tooltip.bodyFont = {
                            ...fontConfig.tooltip.body,
                            size: fontConfig.tooltip.body.size || 14
                        };

                        console.log('Mobile device detected: Setting explicit font sizes for chart labels');
                    } else {
                        // On desktop, use the full font config objects as before
                        trendChart.options.scales.x.ticks.font = fontConfig.xTicks;
                        trendChart.options.scales.y.ticks.font = fontConfig.yTicks;
                        trendChart.options.scales.y.title.font = fontConfig.yTitle;
                        trendChart.options.plugins.tooltip.titleFont = fontConfig.tooltip.title;
                        trendChart.options.plugins.tooltip.bodyFont = fontConfig.tooltip.body;
                    }

                    // Update with data and force an immediate chart update
                    updateChartWithNormalizedData(trendChart, latestMetrics);
                    updateBlockAnnotations(trendChart);
                    trendChart.update('none');
                }

                // Update refresh button color
                updateRefreshButtonColor();

                // Trigger custom event
                $(document).trigger('themeChanged');
            }
        });
    }

    setupThemeChangeListener();

    // Remove the existing refreshUptime container to avoid duplicates
    $('#refreshUptime').hide();

    // Create a shared timing object that both systems can reference
    window.sharedTimingData = {
        serverTimeOffset: serverTimeOffset,
        serverStartTime: serverStartTime,
        lastRefreshTime: Date.now()
    };

    // Override the updateServerTime function to update the shared object
    const originalUpdateServerTime = updateServerTime;
    updateServerTime = function () {
        originalUpdateServerTime();

        // Update shared timing data after the original function runs
        setTimeout(function () {
            window.sharedTimingData.serverTimeOffset = serverTimeOffset;
            window.sharedTimingData.serverStartTime = serverStartTime;

            // Make sure BitcoinMinuteRefresh uses the same timing information
            if (typeof BitcoinMinuteRefresh !== 'undefined' && BitcoinMinuteRefresh.updateServerTime) {
                BitcoinMinuteRefresh.updateServerTime(serverTimeOffset, serverStartTime);
            }
        }, 100);
    };

    // Function to fix the Last Block line in the payout card
    function fixLastBlockLine() {
        // Add the style to fix the Last Block line
        $("<style>")
            .prop("type", "text/css")
            .html(`
      /* Fix for Last Block line to keep all elements on one line */
      .card-body p.last-block-line {
        white-space: nowrap;
        overflow: hidden;
        text-overflow: ellipsis;
        display: flex;
        align-items: center;
      }
      
      .card-body p.last-block-line > strong {
        flex-shrink: 0;
      }
      
      .card-body p.last-block-line > span,
      .card-body p.last-block-line > #indicator_last_block {
        display: inline-block;
        margin-right: 5px;
      }
    `)
            .appendTo("head");

        // Apply the class to the Last Block line
        $("#payoutMiscCard .card-body p").each(function () {
            const strongElem = $(this).find("strong");
            if (strongElem.length && strongElem.text().includes("Last Block")) {
                $(this).addClass("last-block-line");
            }
        });
    }

    // Call this function
    fixLastBlockLine();

    // Check if we should show the hashrate normalization notice
    checkAndShowHashrateNotice();

    // Also show notice when entering low hashrate mode for the first time in a session
    // Track when we enter low hashrate mode to show specialized notification
    const originalUpdateChartWithNormalizedData = updateChartWithNormalizedData;
    window.updateChartWithNormalizedData = function (chart, data) {
        const wasInLowHashrateMode = chart && chart.lowHashrateState &&
            chart.lowHashrateState.isLowHashrateMode;

        // Call original function
        originalUpdateChartWithNormalizedData(chart, data);

        // Check if we just entered low hashrate mode
        if (chart && chart.lowHashrateState &&
            chart.lowHashrateState.isLowHashrateMode && !wasInLowHashrateMode) {

            console.log("Entered low hashrate mode - showing notification");

            // Show the notice if it hasn't been permanently hidden
            if (localStorage.getItem('hideHashrateNotice') !== 'true' &&
                !$("#hashrateNormalizeNotice").length) {
                showHashrateNormalizeNotice();
            }
        }
    };

    // Initialize payout tracking
    initPayoutTracking();

    // Add this to the setupThemeChangeListener function or document.ready
    $(document).on('themeChanged', function () {
        // Refresh payout history display with new theme
        if ($("#payout-history-container").is(":visible")) {
            displayPayoutSummary();
        }

        // Refresh any visible payout comparison with new theme
        if (lastPayoutTracking.payoutHistory.length > 0) {
            const latest = lastPayoutTracking.payoutHistory[0];
            displayPayoutComparison(latest);
        }
    });

    // Load timezone setting early
    (function loadTimezoneEarly() {
        // First try to get from localStorage for instant access
        try {
            const storedTimezone = localStorage.getItem('dashboardTimezone');
            if (storedTimezone) {
                window.dashboardTimezone = storedTimezone;
                console.log(`Using cached timezone: ${storedTimezone}`);
            }
        } catch (e) {
            console.error("Error reading timezone from localStorage:", e);
        }

        // Then fetch from server to ensure we have the latest setting
        fetch('/api/timezone')
            .then(response => response.json())
            .then(data => {
                if (data && data.timezone) {
                    window.dashboardTimezone = data.timezone;
                    console.log(`Set timezone from server: ${data.timezone}`);

                    // Cache for future use
                    try {
                        localStorage.setItem('dashboardTimezone', data.timezone);
                    } catch (e) {
                        console.error("Error storing timezone in localStorage:", e);
                    }
                }
            })
            .catch(error => {
                console.error("Error fetching timezone:", error);
            });
    })();

    // Floating Oracle tab logic
    function showYouTubeFloatingTab() {
        // Prevent multiple tabs
        if (document.getElementById('youtubeFloatingTab')) return;

        // Create overlay
        const overlay = document.createElement('div');
        overlay.id = 'youtubeFloatingTab';
        overlay.className = 'floating-tab-overlay';

        // Create tab container
        const tab = document.createElement('div');
        tab.className = 'floating-tab';

        // Close button
        const closeBtn = document.createElement('button');
        closeBtn.className = 'floating-tab-close';
        closeBtn.innerHTML = '&times;';
        closeBtn.onclick = function () {
            overlay.remove();
        };

        // Iframe for UTXO Oracle
        const iframe = document.createElement('iframe');
        iframe.width = "560";
        iframe.height = "315";
        iframe.src = "https://utxo.live/oracle/";
        iframe.title = "UTXO Oracle";
        iframe.frameBorder = "0";
        iframe.referrerPolicy = "strict-origin-when-cross-origin";
        iframe.allowFullscreen = true;

        // Add required permissions explicitly
        iframe.setAttribute('allow', 'autoplay; encrypted-media');

        // Assemble
        tab.appendChild(closeBtn);
        tab.appendChild(iframe);
        overlay.appendChild(tab);
        document.body.appendChild(overlay);
    }

    // Attach click handler
    $(document).on('click', '#btc_price', function () {
        showYouTubeFloatingTab();
    });

    // Override the manualRefresh function to update the shared lastRefreshTime
    const originalManualRefresh = manualRefresh;
    window.manualRefresh = function () {
        // Update the shared timing data
        window.sharedTimingData.lastRefreshTime = Date.now();

        // Call the original function
        originalManualRefresh();

        // Notify BitcoinMinuteRefresh about the refresh
        if (typeof BitcoinMinuteRefresh !== 'undefined' && BitcoinMinuteRefresh.notifyRefresh) {
            BitcoinMinuteRefresh.notifyRefresh();
        }
    };

    // Initialize the chart
    trendChart = initializeChart();

    // Add keyboard event listener for Shift+R
    $(document).keydown(function (event) {
        // Check if Shift+R is pressed (key code 82 is 'R')
        if (event.shiftKey && event.keyCode === 82) {
            resetDashboardChart();

            // Prevent default browser behavior (e.g., reload with Shift+R in some browsers)
            event.preventDefault();
        }
    });

    // Apply any saved arrows to DOM on page load
    arrowIndicator.forceApplyArrows();

    // Initialize BitcoinMinuteRefresh with our refresh function
    if (typeof BitcoinMinuteRefresh !== 'undefined' && BitcoinMinuteRefresh.initialize) {
        BitcoinMinuteRefresh.initialize(window.manualRefresh);

        // Immediately update it with our current server time information
        if (serverTimeOffset && serverStartTime) {
            BitcoinMinuteRefresh.updateServerTime(serverTimeOffset, serverStartTime);
        }
    }

    // Update BitcoinProgressBar theme when theme changes
    $(document).on('themeChanged', function () {
        if (typeof BitcoinMinuteRefresh !== 'undefined' &&
            typeof BitcoinMinuteRefresh.updateTheme === 'function') {
            BitcoinMinuteRefresh.updateTheme();
        }
    });

    // Set up event source for SSE
    setupEventSource();

    // Start server time polling
    updateServerTime();
    setInterval(updateServerTime, 30000);

    // Live block timer update every second
    blockTimerInterval = setInterval(updateBlockTimerValue, 1000);

    // Update the manual refresh button color
    $("body").append('<button id="refreshButton" style="position: fixed; bottom: 20px; left: 20px; z-index: 1000; background: #0088cc; color: white; border: none; padding: 8px 16px; display: none; cursor: pointer;">Refresh Data</button>');

    $("#refreshButton").on("click", function () {
        $(this).text("Refreshing...");
        $(this).prop("disabled", true);
        manualRefresh();
        setTimeout(function () {
            $("#refreshButton").text("Refresh Data");
            $("#refreshButton").prop("disabled", false);
        }, 5000);
    });

    // Force a data refresh when the page loads
    manualRefresh();

    // Add emergency refresh button functionality
    $("#forceRefreshBtn").show().on("click", function () {
        $(this).text("Refreshing...");
        $(this).prop("disabled", true);

        $.ajax({
            url: '/api/force-refresh',
            method: 'POST',
            timeout: 15000,
            success: function (data) {
                console.log("Force refresh successful:", data);
                manualRefresh(); // Immediately get the new data
                $("#forceRefreshBtn").text("Force Refresh").prop("disabled", false);
            },
            error: function (xhr, status, error) {
                console.error("Force refresh failed:", error);
                $("#forceRefreshBtn").text("Force Refresh").prop("disabled", false);
                alert("Refresh failed: " + error);
            }
        });
    });

    // Add stale data detection
    setInterval(function () {
        if (latestMetrics && latestMetrics.server_timestamp) {
            const lastUpdate = new Date(latestMetrics.server_timestamp);
            const timeSinceUpdate = Math.floor((Date.now() - lastUpdate.getTime()) / 1000);
            if (timeSinceUpdate > 120) { // More than 2 minutes
                showConnectionIssue(`Data stale (${timeSinceUpdate}s old). Use Force Refresh.`);
                $("#forceRefreshBtn").show();
            }
        }
    }, 30000); // Check every 30 seconds

    // Initialize notification badge
    initNotificationBadge();
});<|MERGE_RESOLUTION|>--- conflicted
+++ resolved
@@ -2187,13 +2187,9 @@
                 spikeCount: 0,
                 lowHashrateConfirmTime: 0,
                 modeSwitchTimeoutId: null,
-<<<<<<< HEAD
                 lastModeChange: 0,
                 stableModePeriod: 600000,
                 lastSpikeDecayTime: 0
-=======
-                lastModeChange: 0
->>>>>>> 8e4d40dd
             };
 
             // If we have stored state, use it
@@ -2359,13 +2355,9 @@
                     highHashrateSpikeTime: state.highHashrateSpikeTime,
                     spikeCount: state.spikeCount,
                     lowHashrateConfirmTime: state.lowHashrateConfirmTime,
-<<<<<<< HEAD
                     lastModeChange: state.lastModeChange,
                     stableModePeriod: state.stableModePeriod,
                     lastSpikeDecayTime: state.lastSpikeDecayTime
-=======
-                    lastModeChange: state.lastModeChange
->>>>>>> 8e4d40dd
                 };
                 localStorage.setItem('lowHashrateState', JSON.stringify(stateToSave));
                 console.log("Saved low hashrate state:", state.isLowHashrateMode);
