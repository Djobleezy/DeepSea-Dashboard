﻿// Add this flag at the top of your file, outside the function

// Bitcoin Orange theme (default)
const BITCOIN_THEME = {
    PRIMARY: '#f2a900',
    PRIMARY_RGB: '242, 169, 0',
    SHARED: {
        GREEN: '#32CD32',
        RED: '#ff5555',
        YELLOW: '#ffd700'
    },
    CHART: {
        GRADIENT_START: '#f2a900',
        GRADIENT_END: 'rgba(242, 169, 0, 0.2)',
        ANNOTATION: '#ffd700',
        BLOCK_EVENT: '#00ffff'
    }
};

// DeepSea theme (blue alternative)
const DEEPSEA_THEME = {
    PRIMARY: '#0088cc',
    PRIMARY_RGB: '0, 136, 204',
    SHARED: {
        GREEN: '#32CD32',
        RED: '#ff5555',
        YELLOW: '#ffd700'
    },
    CHART: {
        GRADIENT_START: '#0088cc',
        GRADIENT_END: 'rgba(0, 136, 204, 0.2)',
        ANNOTATION: '#00b3ff',
        BLOCK_EVENT: '#ff00ff'
    }
};

// Global theme constants
const THEME = {
    BITCOIN: BITCOIN_THEME,
    DEEPSEA: DEEPSEA_THEME,
    SHARED: BITCOIN_THEME.SHARED
};

// Function to get the current theme based on localStorage setting
function getCurrentTheme() {
    const useDeepSea = localStorage.getItem('useDeepSeaTheme') === 'true';
    return useDeepSea ? DEEPSEA_THEME : BITCOIN_THEME;
}

// Make globals available
window.THEME = THEME;
window.getCurrentTheme = getCurrentTheme;

// Use window-scoped variable to prevent conflicts

// Function to update the dashboard header for theme changes
function updateDashboardDataText(useDeepSea) {
    try {
        const headerElement = document.querySelector('h1.text-center');
        if (headerElement) {
            // Get the anchor element inside the h1 (this contains the visible text)
            const anchorElement = headerElement.querySelector('a');
            if (!anchorElement) return;

            // Get the current header text
            let headerText = anchorElement.textContent.trim();
            let newHeaderText;

            // If switching to DeepSea theme, replace Bitcoin references
            if (useDeepSea) {
                newHeaderText = headerText.replace("BTC-OS", "DeepSea");
                newHeaderText = newHeaderText.replace("BITCOIN", "DEEPSEA");
            } else {
                // If switching back to Bitcoin theme, restore original names
                newHeaderText = headerText.replace("DeepSea", "BTC-OS");
                newHeaderText = newHeaderText.replace("DEEPSEA", "BTC-OS");
            }

            // Update the visible text content
            anchorElement.textContent = newHeaderText;

            // Update the data-text attribute with the modified text
            if (headerElement.hasAttribute('data-text')) {
                headerElement.setAttribute('data-text', newHeaderText);
            }

            // Update page title too
            if (document.title.includes("Dashboard")) {
                if (useDeepSea) {
                    document.title = document.title.replace("BTC-OS", "DeepSea");
                } else {
                    document.title = document.title.replace("DeepSea", "BTC-OS");
                }
            }

            console.log(`Header updated to: ${newHeaderText}`);
        }
    } catch (e) {
        console.error("Error updating dashboard data-text:", e);
    }
}

// Apply DeepSea theme styles
function applyDeepSeaTheme() {

    try {
        console.log("Applying DeepSea theme...");

        // Update the data-text attribute for DeepSea theme
        updateDashboardDataText(true);
        // Switch HTML class
        document.documentElement.classList.add('deepsea-theme');
        document.documentElement.classList.remove('bitcoin-theme');

        // Create or update CSS variables for the DeepSea theme
        const styleElement = document.createElement('style');
        styleElement.id = 'deepSeaThemeStyles'; // Give it an ID so we can check if it exists

        // Enhanced CSS with clean, organized structure
        styleElement.textContent = `
            /* Base theme variables */
            :root {
                --primary-color: #0088cc;
                --primary-color-rgb: 0, 136, 204;
                --accent-color: #00b3ff;
                --bg-gradient: linear-gradient(135deg, #0a0a0a, #131b20);
            }
        
            /* Card styling */
            .card {
                border: 1px solid var(--primary-color) !important;
                box-shadow: 0 0 10px rgba(var(--primary-color-rgb), 0.3) !important;
            }
            
            .card-header, .card > .card-header {
                background: linear-gradient(to right, var(--primary-color), #006699) !important;
                border-bottom: 1px solid var(--primary-color) !important;
                color: #fff !important;
            }
            
            /* Navigation */
            .nav-link {
                border: 1px solid var(--primary-color) !important;
                color: var(--primary-color) !important;
            }
            
            .nav-link:hover, .nav-link.active {
                background-color: var(--primary-color) !important;
                color: #fff !important;
                box-shadow: 0 0 10px rgba(var(--primary-color-rgb), 0.5) !important;
            }
            
            /* Interface elements */
            #terminal-cursor {
                background-color: var(--primary-color) !important;
                box-shadow: 0 0 10px rgba(var(--primary-color-rgb), 0.8) !important;
            }
            
            #lastUpdated {
                color: var(--primary-color) !important;
            }
            
            h1, .text-center h1 {
                color: var(--primary-color) !important;
            }
            
            .nav-badge {
                background-color: var(--primary-color) !important;
            }
            
            /* Bitcoin progress elements */
            .bitcoin-progress-inner {
                background: linear-gradient(90deg, var(--primary-color), var(--accent-color)) !important;
            }
            
            .bitcoin-progress-container {
                border: 1px solid var(--primary-color) !important;
                box-shadow: 0 0 10px rgba(var(--primary-color-rgb), 0.5) !important;
            }
            
            /* Theme toggle button styling */
            #themeToggle, button.theme-toggle, .toggle-theme-btn {
                background: transparent !important;
                border: 1px solid var(--primary-color) !important;
                color: var(--primary-color) !important;
                transition: all 0.3s ease !important;
            }
            
            #themeToggle:hover, button.theme-toggle:hover, .toggle-theme-btn:hover {
                background-color: rgba(var(--primary-color-rgb), 0.1) !important;
                box-shadow: 0 0 10px rgba(var(--primary-color-rgb), 0.3) !important;
            }
            
            /* ===== SPECIAL CASE FIXES ===== */
            
            /* Pool hashrate - always white */
            [id^="pool_"] {
                color: #ffffff !important;
            }
            
            /* Block page elements */
            .stat-item strong,
            .block-height,
            .block-detail-title {
                color: var(--primary-color) !important;
            }
            
            /* Block inputs and button styles */
            .block-input:focus {
                outline: none !important;
                box-shadow: 0 0 10px rgba(var(--primary-color-rgb), 0.5) !important;
            }
            
            .block-button:hover {
                background-color: var(--primary-color) !important;
                color: #000 !important;
                box-shadow: 0 0 10px rgba(var(--primary-color-rgb), 0.5) !important;
            }
            
            /* Notification page elements */
            .filter-button.active {
                background-color: var(--primary-color) !important;
                color: #000 !important;
                box-shadow: 0 0 10px rgba(var(--primary-color-rgb), 0.5) !important;
            }
            
            .filter-button:hover,
            .action-button:hover:not(.danger),
            .load-more-button:hover {
                background-color: rgba(var(--primary-color-rgb), 0.2) !important;
                box-shadow: 0 0 10px rgba(var(--primary-color-rgb), 0.3) !important;
            }
            
            /* Block cards and modals */
            .block-card:hover {
                box-shadow: 0 0 10px rgba(var(--primary-color-rgb), 0.5) !important;
                transform: translateY(-2px);
            }
            
            .block-modal-content {
                box-shadow: 0 0 10px rgba(var(--primary-color-rgb), 0.5) !important;
            }
           
            .block-modal-close:hover,
            .block-modal-close:focus {
                color: var(--accent-color) !important;
            }
            
            /* ===== COLOR CATEGORIES ===== */
            
            /* YELLOW - SATOSHI EARNINGS & BTC PRICE */
            [id$="_sats"],
            #btc_price,
            .metric-value[id$="_sats"],
            .est_time_to_payout:not(.green):not(.red) {
                color: #ffd700 !important;
            }
            
            /* GREEN - POSITIVE USD VALUES */
            .metric-value.green,
            span.green,
            #daily_revenue:not([style*="color: #ff"]),
            #monthly_profit_usd:not([style*="color: #ff"]),
            #daily_profit_usd:not([style*="color: #ff"]),
            .status-green,
            #pool_luck.very-lucky,
            #pool_luck.lucky {
                color: #32CD32 !important;
            }

            #btc_price {
                cursor: pointer;
            }

            /* ----- RETRO LED ----- */
            .retro-led {
                display: inline-block;
                width: 8px;
                height: 8px;
                background: #00ff00;
                border-radius: 2px;
                margin-left: 6px;
                box-shadow: 0 0 4px #00ff00, 0 0 2px #00ff00;
                position: relative;
                top: -1.5px;
            }

            /* ----- RETRO LED (OFFLINE) ----- */
            .retro-led-offline {
                display: inline-block;
                width: 8px;
                height: 8px;
                background: #ff5555;
                border-radius: 2px;
                margin-left: 6px;
                box-shadow: 0 0 4px #ff5555, 0 0 2px #ff5555;
                position: relative;
                top: -1.5px;
                opacity: 0.7;
            }
            
            /* Light green for "lucky" status */
            #pool_luck.lucky {
                color: #90EE90 !important;
            }
            
            /* NORMAL LUCK - KHAKI */
            #pool_luck.normal-luck {
                color: #F0E68C !important;
            }
            
            /* RED - NEGATIVE VALUES & WARNINGS */
            .metric-value.red,
            span.red,
            .status-red,
            #daily_power_cost,
            #pool_luck.unlucky {
                color: #ff5555 !important;
            }
            
            .offline-dot {
                background: #ff5555 !important;
                box-shadow: 0 0 10px #ff5555, 0 0 10px #ff5555 !important;
            }
            
            /* WHITE - NETWORK STATS & WORKER DATA */
            #block_number,
            #difficulty,
            #network_hashrate,
            #workers_hashing,
            #last_share,
            #blocks_found,
            #last_block_height,
            #hashrate_24hr,
            #hashrate_3hr,
            #hashrate_10min,
            #hashrate_60sec {
                color: #ffffff !important;
            }
            
            /* CYAN - TIME AGO IN LAST BLOCK */
            #last_block_time {
                color: #00ffff !important;
            }
            
            /* ANIMATIONS */
            @keyframes waitingPulse {
                0%, 100% { box-shadow: 0 0 10px var(--primary-color), 0 0 10px var(--primary-color) !important; opacity: 0.8; }
                50% { box-shadow: 0 0 10px var(--primary-color), 0 0 10px var(--primary-color) !important; opacity: 1; }
            }
            
            @keyframes glow {
                0%, 100% { box-shadow: 0 0 10px var(--primary-color), 0 0 10px var(--primary-color) !important; }
                50% { box-shadow: 0 0 10px var(--primary-color), 0 0 10px var(--primary-color) !important; }
            }
        `;

        // Check if our style element already exists
        const existingStyle = document.getElementById('deepSeaThemeStyles');
        if (existingStyle) {
            existingStyle.parentNode.removeChild(existingStyle);
        }

        // Add our new style element to the head
        document.head.appendChild(styleElement);

        // Update page title
        document.title = document.title.replace("BTC-OS", "DeepSea");
        document.title = document.title.replace("Bitcoin", "DeepSea");

        // Update header text
        const headerElement = document.querySelector('h1');
        if (headerElement) {
            headerElement.innerHTML = headerElement.innerHTML.replace("BTC-OS", "DeepSea");
            headerElement.innerHTML = headerElement.innerHTML.replace("BITCOIN", "DEEPSEA");
        }

        // Update chart controls label
        updateChartControlsLabel(true);

        // Update theme toggle button
        const themeToggle = document.getElementById('themeToggle');
        if (themeToggle) {
            themeToggle.style.borderColor = '#0088cc';
            themeToggle.style.color = '#0088cc';
        }

<<<<<<< HEAD
        console.log("DeepSea theme applied with color adjustments");
    } catch (e) {
        console.error("Error applying DeepSea theme:", e);
    }
}

// Revert to Bitcoin theme defaults
function applyBitcoinTheme() {

    try {
        console.log("Applying Bitcoin theme...");

        updateDashboardDataText(false);
        document.documentElement.classList.add('bitcoin-theme');
        document.documentElement.classList.remove('deepsea-theme');

        const existingStyle = document.getElementById('deepSeaThemeStyles');
        if (existingStyle) {
            existingStyle.parentNode.removeChild(existingStyle);
        }

        document.documentElement.style.setProperty('--primary-color', '#f2a900');
        document.documentElement.style.setProperty('--primary-color-rgb', '242, 169, 0');
        document.documentElement.style.setProperty('--accent-color', '#ffd700');
        document.documentElement.style.setProperty('--bg-gradient', 'linear-gradient(135deg, #0a0a0a, #1a1a1a)');

        document.title = document.title.replace('DeepSea', 'BTC-OS');

        const headerElement = document.querySelector('h1');
        if (headerElement) {
            headerElement.innerHTML = headerElement.innerHTML.replace('DeepSea', 'BTC-OS');
            headerElement.innerHTML = headerElement.innerHTML.replace('DEEPSEA', 'BTC-OS');
        }

        updateChartControlsLabel(false);

        const themeToggle = document.getElementById('themeToggle');
        if (themeToggle) {
            themeToggle.style.borderColor = '#f2a900';
            themeToggle.style.color = '#f2a900';
        }

        console.log("Bitcoin theme applied with color adjustments");
    } catch (e) {
        console.error("Error applying Bitcoin theme:", e);
=======
console.log("DeepSea theme applied with color adjustments");
    } finally {
        // Reset the guard flag when done, even if there's an error
        setTimeout(() => { isApplyingTheme = false; }, 100);
>>>>>>> 567c228d
    }
}

// Revert to Bitcoin theme defaults
function applyBitcoinTheme() {
    if (window.themeProcessing) {
        console.log("Theme application already in progress, avoiding recursion");
        return;
    }

    isApplyingTheme = true;

    try {
        console.log("Applying Bitcoin theme...");

        updateDashboardDataText(false);
        document.documentElement.classList.add('bitcoin-theme');
        document.documentElement.classList.remove('deepsea-theme');

        const existingStyle = document.getElementById('deepSeaThemeStyles');
        if (existingStyle) {
            existingStyle.parentNode.removeChild(existingStyle);
        }

        document.documentElement.style.setProperty('--primary-color', '#f2a900');
        document.documentElement.style.setProperty('--primary-color-rgb', '242, 169, 0');
        document.documentElement.style.setProperty('--accent-color', '#ffd700');
        document.documentElement.style.setProperty('--bg-gradient', 'linear-gradient(135deg, #0a0a0a, #1a1a1a)');

        document.title = document.title.replace('DeepSea', 'BTC-OS');

        const headerElement = document.querySelector('h1');
        if (headerElement) {
            headerElement.innerHTML = headerElement.innerHTML.replace('DeepSea', 'BTC-OS');
            headerElement.innerHTML = headerElement.innerHTML.replace('DEEPSEA', 'BTC-OS');
        }

        updateChartControlsLabel(false);

        const themeToggle = document.getElementById('themeToggle');
        if (themeToggle) {
            themeToggle.style.borderColor = '#f2a900';
            themeToggle.style.color = '#f2a900';
        }

        console.log("Bitcoin theme applied with color adjustments");
    } finally {
        setTimeout(() => { isApplyingTheme = false; }, 100);
    }
}

// Make the function accessible globally
window.applyDeepSeaTheme = applyDeepSeaTheme;
window.applyBitcoinTheme = applyBitcoinTheme;

// Toggle theme with hard page refresh

function toggleTheme() {
    const useDeepSea = localStorage.getItem('useDeepSeaTheme') !== 'true';

    // Save the new theme preference
    saveThemePreference(useDeepSea);

    // Show a themed loading message
    const loadingMessage = document.createElement('div');
    loadingMessage.id = 'theme-loader';

    const icon = document.createElement('div');
    icon.id = 'loader-icon';
    icon.innerHTML = useDeepSea ? '🌊' : '₿';

    const text = document.createElement('div');
    text.id = 'loader-text';
    text.textContent = 'Applying ' + (useDeepSea ? 'DeepSea' : 'Bitcoin') + ' Theme';

    loadingMessage.appendChild(icon);
    loadingMessage.appendChild(text);

    // Apply immediate styling
    loadingMessage.style.position = 'fixed';
    loadingMessage.style.top = '0';
    loadingMessage.style.left = '0';
    loadingMessage.style.width = '100%';
    loadingMessage.style.height = '100%';
    loadingMessage.style.backgroundColor = useDeepSea ? '#0c141a' : '#111111';
    loadingMessage.style.color = useDeepSea ? '#0088cc' : '#f2a900';
    loadingMessage.style.display = 'flex';
    loadingMessage.style.flexDirection = 'column';
    loadingMessage.style.justifyContent = 'center';
    loadingMessage.style.alignItems = 'center';
    loadingMessage.style.zIndex = '9999';
    loadingMessage.style.fontFamily = "'VT323', monospace";

    document.body.appendChild(loadingMessage);

    if (useDeepSea) {
        applyDeepSeaTheme();
    } else {
        applyBitcoinTheme();
    }

    window.dispatchEvent(new CustomEvent('themePreferenceChanged', { detail: useDeepSea }));

    setTimeout(() => {
        if (loadingMessage.parentNode) {
            loadingMessage.parentNode.removeChild(loadingMessage);
        }
    }, 500);
}

// Set theme preference to localStorage
function saveThemePreference(useDeepSea) {
    try {
        localStorage.setItem('useDeepSeaTheme', useDeepSea);
    } catch (e) {
        console.error("Error saving theme preference:", e);
    }
}

// Check if this is the first startup by checking for the "firstStartup" flag
function isFirstStartup() {
    return localStorage.getItem('hasStartedBefore') !== 'true';
}

// Mark that the app has started before
function markAppStarted() {
    try {
        localStorage.setItem('hasStartedBefore', 'true');
    } catch (e) {
        console.error("Error marking app as started:", e);
    }
}

// Initialize DeepSea as default on first startup
function initializeDefaultTheme() {
    if (isFirstStartup()) {
        console.log("First startup detected, setting DeepSea as default theme");
        saveThemePreference(true); // Set DeepSea theme as default (true)
        markAppStarted();
        return true;
    }
    return false;
}

// Modified loadThemePreference function to update data-text attribute
function loadThemePreference() {
    try {
        // Check if it's first startup - if so, set DeepSea as default
        const isFirstTime = initializeDefaultTheme();

        // Get theme preference from localStorage
        const themePreference = localStorage.getItem('useDeepSeaTheme');
        const useDeepSea = themePreference === 'true' || isFirstTime;

        // Update the data-text attribute based on the current theme
        updateDashboardDataText(useDeepSea);

        // Apply theme based on preference
        if (useDeepSea) {
            applyDeepSeaTheme();
            updateChartControlsLabel(true);
        } else {
            applyBitcoinTheme();
        }
    } catch (e) {
        console.error("Error loading theme preference:", e);
    }
}

// Apply theme on page load
document.addEventListener('DOMContentLoaded', loadThemePreference);

// For pages that load content dynamically, also check when the window loads
window.addEventListener('load', loadThemePreference);

function updateChartControlsLabel(useDeepSea) {
    // Find the label element (adjust selector if needed)
    const label = document.querySelector('.chart-controls-label');
    if (label) {
        label.textContent = useDeepSea ? 'Depth:' : 'History:';
    }
}<|MERGE_RESOLUTION|>--- conflicted
+++ resolved
@@ -385,7 +385,7 @@
             themeToggle.style.color = '#0088cc';
         }
 
-<<<<<<< HEAD
+
         console.log("DeepSea theme applied with color adjustments");
     } catch (e) {
         console.error("Error applying DeepSea theme:", e);
@@ -431,12 +431,12 @@
         console.log("Bitcoin theme applied with color adjustments");
     } catch (e) {
         console.error("Error applying Bitcoin theme:", e);
-=======
+
 console.log("DeepSea theme applied with color adjustments");
     } finally {
         // Reset the guard flag when done, even if there's an error
         setTimeout(() => { isApplyingTheme = false; }, 100);
->>>>>>> 567c228d
+
     }
 }
 
