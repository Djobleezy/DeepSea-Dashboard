"""Utility helpers for caching expensive operations."""

import json
import time
import threading
from functools import wraps


<<<<<<< HEAD
def ttl_cache(ttl_seconds=60, maxsize=None):
    """Simple decorator providing a thread-safe time-based cache.

    Args:
        ttl_seconds (int): How long to store each cached item.
        maxsize (int, optional): Maximum number of entries to keep in the cache.

    """
=======
def ttl_cache(ttl_seconds=60):
    """Simple decorator providing a thread-safe time based cache."""
>>>>>>> 778f8747

    def decorator(func):
        cache = {}
        lock = threading.Lock()

        def _serialize(value):
            try:
                hash(value)
                return value
            except TypeError:
                try:
                    return json.dumps(value, sort_keys=True)
                except Exception:
                    return str(value)

        def _purge_expired(now):
            with lock:
                expired = [k for k, (_, ts) in cache.items() if now - ts >= ttl_seconds]
                for k in expired:
                    del cache[k]

        @wraps(func)
        def wrapper(*args, **kwargs):
            if args and hasattr(args[0], "__dict__"):
                key_prefix = id(args[0])
                key_args = args[1:]
            else:
                key_prefix = None
                key_args = args

            serialized_args = tuple(_serialize(a) for a in key_args)
            serialized_kwargs = tuple(sorted((k, _serialize(v)) for k, v in kwargs.items()))
            key = (key_prefix, serialized_args, serialized_kwargs)
            now = time.time()
            _purge_expired(now)
            with lock:
                cached = cache.get(key)
                if cached and now - cached[1] < ttl_seconds:
                    return cached[0]
            result = func(*args, **kwargs)
            if result is not None:
                now = time.time()
                _purge_expired(now)
                with lock:
<<<<<<< HEAD
                    if maxsize is not None and len(cache) >= maxsize:
                        oldest_key = min(cache.items(), key=lambda item: item[1][1])[0]
                        del cache[oldest_key]
=======
>>>>>>> 778f8747
                    cache[key] = (result, now)
            return result

        def cache_clear():
            with lock:
                cache.clear()

        def cache_size():
            with lock:
                return len(cache)

        wrapper.cache_clear = cache_clear
        wrapper.cache_size = cache_size
        return wrapper

    return decorator

__all__ = ["ttl_cache"]<|MERGE_RESOLUTION|>--- conflicted
+++ resolved
@@ -5,8 +5,6 @@
 import threading
 from functools import wraps
 
-
-<<<<<<< HEAD
 def ttl_cache(ttl_seconds=60, maxsize=None):
     """Simple decorator providing a thread-safe time-based cache.
 
@@ -15,10 +13,6 @@
         maxsize (int, optional): Maximum number of entries to keep in the cache.
 
     """
-=======
-def ttl_cache(ttl_seconds=60):
-    """Simple decorator providing a thread-safe time based cache."""
->>>>>>> 778f8747
 
     def decorator(func):
         cache = {}
@@ -63,12 +57,9 @@
                 now = time.time()
                 _purge_expired(now)
                 with lock:
-<<<<<<< HEAD
                     if maxsize is not None and len(cache) >= maxsize:
                         oldest_key = min(cache.items(), key=lambda item: item[1][1])[0]
                         del cache[oldest_key]
-=======
->>>>>>> 778f8747
                     cache[key] = (result, now)
             return result
 
