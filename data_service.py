--- conflicted
+++ resolved
@@ -585,8 +585,7 @@
             logging.error(f"Error fetching exchange rates: {e}")
             self.exchange_rates_cache = {"rates": {}, "timestamp": 0.0}
             return {}
-<<<<<<< HEAD
-
+          
     def get_payment_history_api(self, days=30, btc_price=None):
         """Fetch payout history using the Ocean.xyz API."""
         api_base = "https://api.ocean.xyz/v1"
@@ -642,8 +641,6 @@
                     payment["fiat_value"] = amount_btc * btc_price
 
                 payments.append(payment)
-
-=======
     
     def get_payment_history_api(self, btc_price=None):
         """Attempt to fetch payment history using the official Ocean.xyz API.
@@ -713,7 +710,6 @@
                 payments.append(payment)
 
             logging.info(f"Retrieved {len(payments)} payments from Ocean API")
->>>>>>> 40ef2d24
             return payments
         except Exception as e:
             logging.error(f"Error fetching payment history from API: {e}")
